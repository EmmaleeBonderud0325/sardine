--- conflicted
+++ resolved
@@ -3,23 +3,8 @@
 # Open a new OSC connexion
 my_osc = OSC(ip="127.0.0.1", port=23000, name="Bibu", ahead_amount=0.25)
 
-<<<<<<< HEAD
 # Simple address
 O(c, my_osc, 'loulou', value='1 2 3 4').out()
 
 # Composed address (_ equals /)
-O(c, my_osc, 'loulou_yves', value='1 2 3 4').out()
-=======
-# Recursive function sending OSC
-@swim
-async def custom_osc(delay=1):
-    my_osc.send("/coucou", [randint(1, 10), randint(1, 100)])
-    cs(custom_osc, delay=1)
-
-
-# Closing and getting rid of the connexion
-
-cr(custom_osc)
-
-del my_osc
->>>>>>> 1cb3c6ad
+O(c, my_osc, 'loulou_yves', value='1 2 3 4').out()