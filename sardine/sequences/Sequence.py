--- conflicted
+++ resolved
@@ -1,9 +1,6 @@
 import itertools
 import random
 
-<<<<<<< HEAD
-def euclidean_rhythm(beats: int, pulses: int, rotation: int =0):
-=======
 
 def bin(sequence: str, reverse: bool = False):
     """
@@ -38,7 +35,6 @@
 
 
 def euclidean_rhythm(beats: int, pulses: int, rotation: int = 0):
->>>>>>> 1cb3c6ad
     """Computes Euclidean rhythm of beats/pulses
 
     Examples:
