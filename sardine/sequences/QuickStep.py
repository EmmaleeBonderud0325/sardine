# QuickStep mode ###############################################################
#
# Quickstep is another dance similar to FoxTrot. All in all, this is as bad pun
# to name this feature: an emulation of FoxDot (https://foxdot.org/) patterning
# system. It works in a rather similar way, at least for the public interface.
# The rest is just carefully attributing senders to a _global_runner function
# that behaves just like any other swimming function.
#
# It can be useful to quickly lay down some drumming materials while using swim-
# ming functions for more delicate operations :)
################################################################################
from string import ascii_uppercase, ascii_lowercase
from typing import Union, TYPE_CHECKING
from rich import print
from rich.panel import Panel


if TYPE_CHECKING:
    from ..io.MIDISender import MIDISender
    from ..io.SuperDirtSender import SuperDirtSender
    from ..io.OSCSender import OSCSender

__all__ = ("Player", "PatternHolder")


class Player:

    """
    A Player is a lone Sender that will be activated by a central QuickStep
    swimming function. It contains the sender and basic information about
    div, rate, etc...
    """

    def __init__(
        self,
        clock,
        name: str,
        content: Union[None, dict] = {},
        rate: Union[int, float] = 1,
    ):
        self._clock = clock
        self._name = name
        self._content = content
        self._rate = rate
        self._dur = 1
        self._div = int(
            self._conversion_function(low=1, high=self._clock.ppqn * 8, value=self._dur)
        )

    def _conversion_function(
        self, low: Union[int, float], high: Union[int, float], value: Union[int, float]
    ) -> int:
        """Internal function performing the conversion"""

        def remap(x, in_min, in_max, out_min, out_max):
            return (x - in_min) * (out_max - out_min) / (in_max - in_min) + out_min

        return remap(value, 0, 4, 1, 127)

    @classmethod
    def play(cls, *args, **kwargs):
        """
        The play method will call a SuperDirtSender
        """
        return {"type": "sound", "args": args, "kwargs": kwargs}

    @classmethod
    def play_midi(cls, *args, **kwargs):
        """
        The play MIDI method will call a MIDISender
        """
        return {"type": "MIDI", "args": args, "kwargs": kwargs}

    @classmethod
    def play_osc(cls, *args, **kwargs):
        """
        The play_osc method will call an OSCSender
        """
        return {"type": "OSC", "args": args, "kwargs": kwargs}

    def __rshift__(self, method_result):
        """
        Public method for Players
        """
        print(Panel.fit(f"[yellow][[red]{self._name}[/red] update!][/yellow]"))
        self._content = method_result

    @property
    def rate(self) -> Union[int, float]:
        return self._rate

    @rate.setter
    def rate(self, value: Union[int, float]) -> None:
        self._rate = value

    @property
    def dur(self):
        return self._dur

    @dur.setter
    def dur(self, value: int) -> None:
        """
        Div for surfboards does not have the same behavior it has in regular swimming
        functions. It would be counter-intuitive. In that mode, the div should be in-
        terpreted as a speed, with speed=0.01 being the absolute lowest speed a surf-
        board can go. It means that the lowest value is some arbitrary cap we choose
        to follow such as self._clock.ppqn * 4 for instance.

        The high limit should feel like we are going insanely fast but still yield to
        something like div=1 internally.

        Args:
            value (int): the new 'speed' factor
        """
        slow_limit = self._clock.ppqn * 8
        fast_limit = 1

        new_div = int(self._conversion_function(slow_limit, fast_limit, value))
        # Dumb corrections
        new_div = 1 if new_div == 0 else new_div
        new_div = slow_limit if new_div > slow_limit else new_div

        self._dur = value
        self._div = new_div

    def __repr__(self) -> str:
        return f"[Player {self._name}]: {self._content}, div: {self._div}, rate: {self._rate}"


class PatternHolder:

    """
    A Pattern Holder, at core, is simply a dict. This dict will contaminate the
    global namespace with references to players, just like FoxDot. Dozens of re-
    ferences to Players() will be inserted in the global namespace to be used by
    musicians.

    Players are senders in disguise. This tiny object will hold all the required
    information to play a sender, including its rate, div, etc...
    """

    def __init__(
        self,
        MIDISender: "MIDISender",
        OSCSender: "OSCSender",
        SuperDirtSender: "SuperDirtSender",
        clock,
    ):
        self._midisender = MIDISender
        self._oscsender = OSCSender
        self._superdirtsender = SuperDirtSender
        self._clock = clock
        self._speed = 1
        self._patterns = {}
        self._init_internal_dictionary()

    def __repr__(self) -> str:
        return f"Surfboard || speed: {self._speed}"

    @property
    def speed(self):
        return self._speed

    @speed.setter
    def speed(self, value):
        self._speed = float(value)

    def reset(self):
        """
        Reset the internal dictionary of player/senders.
        """
        for key in self._patterns.keys():
            self._patterns[key]._content = {}

    def _init_internal_dictionary(self):
        """
        Initialisation process. Create the dictionary keys, add one player per
        key. We can't push the dictionary to globals now. It needs to be done
        during the __init__ process like so:

        for (k, v) in self._patterns.items():
            globals()[k] = v
        """
        names = ["P" + l for l in ascii_uppercase + ascii_lowercase]
        self._patterns = {k: Player(clock=self._clock, name=k) for k in names}

    def _global_runner(self, d=1, i=0):
        """
        This is a template for a global swimming function that can hold all
        the player/senders together for scheduling.
        """
        d = self._speed / (self._clock.ppqn / 2)
        patterns = [p for p in self._patterns.values() if p._content not in [None, {}]]
        for player in patterns:
            try:
                if player._content["type"] == "MIDI":
                    self._midisender(
<<<<<<< HEAD
                        note=player._content["args"][0], **player._content["kwargs"]
                    ).out(i=i, div=player._div, rate=player._rate)
=======
                        note=player._content['args'][0],
                        **player._content["kwargs"]).out(
                        i=i, div=player._div, rate=player._rate
                    )
>>>>>>> 102c0280
                elif player._content["type"] == "OSC":
                    self._oscsender(
                        *player._content["args"], **player._content["kwargs"]
                    ).out(i=i, div=player._div, rate=player._rate)
                elif player._content["type"] == "sound":
                    self._superdirtsender(
                        *player._content["args"], **player._content["kwargs"]
                    ).out(i=i, div=player._div, rate=player._rate)
            except Exception as e:
                continue
        self._clock.schedule_func(self._global_runner, d=d, i=i + 1)<|MERGE_RESOLUTION|>--- conflicted
+++ resolved
@@ -195,15 +195,10 @@
             try:
                 if player._content["type"] == "MIDI":
                     self._midisender(
-<<<<<<< HEAD
-                        note=player._content["args"][0], **player._content["kwargs"]
-                    ).out(i=i, div=player._div, rate=player._rate)
-=======
                         note=player._content['args'][0],
                         **player._content["kwargs"]).out(
                         i=i, div=player._div, rate=player._rate
                     )
->>>>>>> 102c0280
                 elif player._content["type"] == "OSC":
                     self._oscsender(
                         *player._content["args"], **player._content["kwargs"]
