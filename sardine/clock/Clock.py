import asyncio
import contextvars
import functools
import heapq
import inspect
import time
from typing import Awaitable, Callable, Optional, TypeVar, Union
from collections import deque


import mido
from rich import print

from . import AsyncRunner
from ..io import MIDIIo, ClockListener, SuperDirtSender

__all__ = ("Clock", "TickHandle")

T = TypeVar("T")
MaybeCoroFunc = Callable[..., Union[T, Awaitable[T]]]

tick_shift = contextvars.ContextVar("tick_shift", default=0)
"""
This specifies the number of ticks to offset the clock in the current context.

Usually this tick shift is updated within the context of scheduled functions
to simulate sleeping without actually blocking the function.
Behavior is undefined if the tick shift is changed in the global context.
"""


@functools.total_ordering
class TickHandle:
    """A handle that allows waiting for a specific tick to pass in the clock."""

    __slots__ = ("when", "fut")

    def __init__(self, tick: int):
        self.when = tick
        self.fut = asyncio.Future()

    def __repr__(self):
        return "<{} {} when={}>".format(
            type(self).__name__,
            "pending"
            if not self.fut.done()
            else "done"
            if not self.fut.cancelled()
            else "cancelled",
            self.when,
        )

    def __eq__(self, other):
        if not isinstance(other, TickHandle):
            return NotImplemented
        return self.when == other.when and self.fut == other.fut

    def __hash__(self):
        return hash((self.when, self.fut))

    def __lt__(self, other):
        if not isinstance(other, TickHandle):
            return NotImplemented
        return self.when < other.when

    def __await__(self):
        return self.fut.__await__()

    def cancel(self):
        return self.fut.cancel()

    def cancelled(self):
        return self.fut.cancelled()


class Clock:

    """
    Naive MIDI Clock and scheduler implementation. This class
    is the core of Sardine. It generates an asynchronous MIDI
    clock and will schedule functions on it accordingly.

    Keyword arguments:
    port_name: str -- Exact String for the MIDIOut Port.
    bpm: Union[int, float] -- Clock Tempo in beats per minute
    beats_per_bar: int -- Number of beats in a given bar
    deferred_scheduling: bool -- Whether the clock implicitly defers
                                 sounds sent in functions or not.
    """

    def __init__(
        self,
        midi_port: Optional[str],
        ppqn: int = 48,
        bpm: Union[float, int] = 120,
        beats_per_bar: int = 4,
        deferred_scheduling: bool = True,
    ):
        self._midi = MIDIIo(port_name=midi_port, clock=self)

        # Clock parameters
        self._accel = 0.0
        self._bpm = bpm
        self._ppqn = ppqn
        self.beat_per_bar = beats_per_bar
        self.running = False
        self.debug = False

        # Scheduling attributes
        self.runners: dict[str, AsyncRunner] = {}
        self.tick_handles: list[TickHandle] = []
        self._deferred_scheduling = deferred_scheduling

        # Real-time attributes
        self._current_tick = 0
        self._delta = 0.0

        # MIDI In Listener
        self._midi_port = midi_port
        self._listener = None
        self._delta_duration_list = deque(maxlen=200)

    def __repr__(self):
        shift = tick_shift.get()
        if shift:
            tick = f"{self._current_tick}{shift:+}"
        else:
            tick = str(self._current_tick)

        return "<{} running={} tick={}>".format(type(self).__name__, self.running, tick)

    # ---------------------------------------------------------------------- #
    # Clock properties

    @property
    def accel(self) -> int:
        return self._accel

    @accel.setter
    def accel(self, value: int):
        if value >= 100:
            raise ValueError("cannot set accel above 100")
        self._accel = value
        self._reload_runners()

    @property
    def deferred_scheduling(self):
        return self._deferred_scheduling

    @deferred_scheduling.setter
    def deferred_scheduling(self, enabled: bool):
        self._deferred_scheduling = enabled

        for runner in self.runners.values():
            runner.deferred = enabled

    @property
    def tick(self) -> int:
        return self._current_tick + tick_shift.get()

    @tick.setter
    def tick(self, new_tick: int) -> int:
        change = new_tick - self._current_tick
        self._current_tick = new_tick
        self._shift_handles(change)
        self._reload_runners()
        self._update_handles()

    @property
    def bpm(self) -> int:
        return self._bpm

    @bpm.setter
    def bpm(self, new_bpm: int):
        if not 1 < new_bpm < 900:
            raise ValueError("bpm must be within 1 and 800")
        self._bpm = new_bpm
        self._reload_runners()

    @property
    def ppqn(self) -> int:
        return self._ppqn

    @ppqn.setter
    def ppqn(self, pulses_per_quarter_note: int) -> int:
        self._ppqn = pulses_per_quarter_note
        self._reload_runners()

    @property
    def current_beat(self) -> int:
        """The number of beats passed since the initial time."""
        return self.tick // self.ppqn

    @property
    def beat(self) -> int:
        """The number of beats passed since the initial time."""
        return self.tick // self.ppqn

    @property
    def current_bar(self) -> int:
        """The number of bars passed since the initial time."""
        return self.current_beat // self.beat_per_bar

    @property
    def bar(self) -> int:
        """The number of bars passed since the initial time."""
        return self.current_beat // self.beat_per_bar

    @property
    def phase(self) -> int:
        """The phase of the current beat in ticks."""
        return self.tick % self.ppqn

    # ---------------------------------------------------------------------- #
    # Clock methods

    def get_beat_ticks(self, n_beats: Union[int, float], *, sync: bool = True) -> int:
        """Determines the number of ticks to wait for N beats to pass.

        :param n_beats: The number of beats to wait for.
        :param sync:
            If True, the ticks calculated for the first beat
            is reduced to synchronize with the clock.
        :returns: The number of ticks needed to wait.

        """
        interval = int(self.ppqn * n_beats)
        if interval <= 0:
            return 0
        elif not sync:
            return interval

        return interval - self.tick % interval

    def get_bar_ticks(self, n_bars: Union[int, float], *, sync: bool = True) -> int:
        """Determines the number of ticks to wait for N bars to pass.

        :param n_bars: The number of bars to wait for.
        :param sync:
            If True, the ticks calculated for the first bar
            is reduced to synchronize with the clock.
        :returns: The number of ticks needed to wait.

        """
        interval = int(self.ppqn * self.beat_per_bar * n_bars)
        if interval <= 0:
            return 0
        elif not sync:
            return interval

        return interval - self.tick % interval

    def shift_ctx(self, n_ticks: int):
        """Shifts the clock by `n_ticks` in the current context.

        This is useful for simulating sleeps without blocking.

        If the real-time clock tick needs to be shifted,
        assign to the `c.tick` property instead.

        """
        tick_shift.set(tick_shift.get() + n_ticks)

    def _get_tick_duration(self) -> float:
        """Determines the numbers of seconds the next tick will take.

        Only required when clock is running in active mode.

        """
        accel_mult = 1 - self.accel / 100
        interval = 60 / self.bpm / self.ppqn * accel_mult
        return interval - self._delta

    def _increment_clock(self):
        self._current_tick += 1
        self._update_handles()

    def _reload_runners(self):
        for runner in self.runners.values():
            runner.reload()

    def _shift_handles(self, n_ticks: int):
        for handle in self.tick_handles:
            handle.when += n_ticks

    def _update_handles(self):
        # this is implemented very similarly to asyncio.BaseEventLoop
        while self.tick_handles:
            handle = self.tick_handles[0]
            if handle.cancelled():
                heapq.heappop(self.tick_handles)
            elif self.tick >= handle.when:
                handle.fut.set_result(None)
                heapq.heappop(self.tick_handles)
            else:
                # all handles afterwards are either still waiting or cancelled
                break

    # ---------------------------------------------------------------------- #
    # Scheduler methods

    def schedule_func(self, func: MaybeCoroFunc, /, *args, **kwargs):
        """Schedules the given function to be executed."""
        if not inspect.isfunction(func):
            raise TypeError(f"func must be a function, not {type(func).__name__}")

        name = func.__name__
        runner = self.runners.get(name)
        if runner is None:
            runner = self.runners[name] = AsyncRunner(
                clock=self, deferred=self.deferred_scheduling
            )

        runner.push(func, *args, **kwargs)
        if runner.started():
            runner.reload()
            runner.swim()
        else:
            runner.start()

    def remove(self, func: MaybeCoroFunc, /):
        """Schedules the given function to stop execution."""
        runner = self.runners.get(func.__name__)
        if runner is not None:
            runner.stop()

    def wait_until(self, *, tick: int) -> TickHandle:
        """Returns a TickHandle that waits for the clock to reach a certain tick."""
        handle = TickHandle(tick)

        # NOTE: we specifically don't want this influenced by `tick_shift`
        if self._current_tick >= tick:
            handle.fut.set_result(None)
        else:
            heapq.heappush(self.tick_handles, handle)

        return handle

    def wait_after(self, *, n_ticks: int) -> TickHandle:
        """Returns a TickHandle that waits for the clock to pass N ticks from now."""
        return self.wait_until(tick=self.tick + n_ticks)

    # ---------------------------------------------------------------------- #
    # Public methods

    def print_children(self):
        """Print all children on clock"""
        [print(child) for child in self.runners]

    def start(self, active=True):
        """Start MIDI Clock"""
        self.reset()
        if not self.running:
            self._midi.send(mido.Message("start"))
            self.running = True
            if active:
                asyncio.create_task(self.run_active())
            else:
                asyncio.create_task(self.run_passive())

    def reset(self):
        for runner in self.runners.values():
            runner.stop()
        for handle in self.tick_handles:
            handle.cancel()

        self.runners.clear()
        self.tick_handles.clear()

    def stop(self) -> None:
        """
        MIDI Stop message.
        """
        # Kill every runner

        self.running = False
        self._midi.send_stop()
        self._midi.send(mido.Message("stop"))
        self.reset()

    def log(self) -> None:
        """
        Pretty print information about Clock timing on the console.
        Used for debugging purposes. Not to be used when playing,
        can be very verbose. Will overflow the console in no-time.
        """
        cbib = (self.current_beat % self.beat_per_bar) + 1
        bar = self.current_bar

        color = "[bold yellow]"
        first = (
            color + f"BPM: {self.bpm}, PHASE: {self.phase:02}, DELTA: {self._delta:2f}"
        )
        second = color + f" || TICK: {self.tick} BAR:{bar} {cbib}/{self.beat_per_bar}"
        print(first + second)

<<<<<<< HEAD

    def note(self, sound: str, at: int = 0, **kwargs) -> SuperDirtSender:
        return SuperDirtSender(self, sound=sound, at=at, **kwargs)
=======
    def note(self, sound: str, at: int = 0, **kwargs) -> SuperDirt:
        return SuperDirt(self, sound, at, **kwargs)

    # def midinote(self, sound: str, at: int = 0, **kwargs) -> SuperDirt:
    #     return SuperDirt(self, sound, at, **kwargs)
>>>>>>> 1cb3c6ad

    async def run_active(self):
        """Main runner for the active mode (master)"""
        self._current_tick = 0
        self._delta = 0.0

        while self.running:
            begin = time.perf_counter()

            duration = self._get_tick_duration()
            await asyncio.sleep(duration)
            self._midi.send_clock()
            self._increment_clock()

            elapsed = time.perf_counter() - begin
            self._delta = elapsed - duration

            if self.debug:
                self.log()

    def _estimate_bpm_from_delta(self, delta: float) -> float:
        """Estimate the current BPM from delta value"""
        quarter_duration = delta * self.ppqn
        return 60 / quarter_duration

    def _mean_from_delta(self):
        """Estimate the current BPM by doing an arithmetic mean"""
        return sum(self._delta_duration_list) / len(self._delta_duration_list)

    async def run_passive(self):
        """Main runner for the passive mode (slave)"""
        self._listener = ClockListener(port=self._midi_port)
        self._current_tick = 0
        self._delta = 0.0
        while self.running:
            begin = time.perf_counter()
            await asyncio.sleep(0.0)
            self._listener.wait_for_tick()
            self._increment_clock()
            elapsed = time.perf_counter() - begin
            self._delta_duration_list.append(self._estimate_bpm_from_delta(elapsed))
            self._bpm = self._mean_from_delta()
            if self.debug:
                self.log()<|MERGE_RESOLUTION|>--- conflicted
+++ resolved
@@ -394,17 +394,11 @@
         second = color + f" || TICK: {self.tick} BAR:{bar} {cbib}/{self.beat_per_bar}"
         print(first + second)
 
-<<<<<<< HEAD
-
-    def note(self, sound: str, at: int = 0, **kwargs) -> SuperDirtSender:
-        return SuperDirtSender(self, sound=sound, at=at, **kwargs)
-=======
     def note(self, sound: str, at: int = 0, **kwargs) -> SuperDirt:
         return SuperDirt(self, sound, at, **kwargs)
 
     # def midinote(self, sound: str, at: int = 0, **kwargs) -> SuperDirt:
     #     return SuperDirt(self, sound, at, **kwargs)
->>>>>>> 1cb3c6ad
 
     async def run_active(self):
         """Main runner for the active mode (master)"""
