## I - The Sardine Pattern Language

I have talked a fair bit about the **internal programming language** used by **Sardine**. Let's deep dive and learn more about it. This language is dedicated to creating patterns of notes, numbers, samples and addresses. It is an ongoing project and might be subject to change in upcoming versions but there is a subset of stable features that you can use without risking your code to break too fast :) The syntax, much like the syntax of a regular general-purpose programming languages is organised in primitive types and unary / binary operators or functions you can apply on/to them. It is very reminescent of **Python** but with a twist!

I am not very skilled at developing custom programming languages but the plan.. you get it.. is to get better at it by practising and getting help from others. If you already know how to build things like this, the architecture for the **Sardine** language is rather sane and self-contained. The language can be developed and tested against unit tests. Go for it!

## II - Primitive types

### A) Integers and floating-point numbers

```python3
@swim
def number(p=0.5, i=0):
<<<<<<< HEAD
    print(Pat('1, 1+1, 1*2, 1/3, 1%4, 1+(2+(5/2))', i))
=======
    print(P('1, 1+1, 1*2, 1/3, 1%4, 1+(2+(5/2))', i))
>>>>>>> e175be01
    again(number, p=0.5, i=i+1)
```

You can write numbers (both *integers* and *floating point numbers*) and use common operators such as **addition**, **substraction**, **division**, **multiplication**, **modulo**, etc... For precision in your calculations, you can of course resort to using parentheses. By default, **Sardine** is made so that most arithmetic operators can be used on almost anything, expect if intuitively it doesn't make sense at all like multiplying a string against a string.

**Let's stop for a moment and try to remember the following**: you can apply arithmetics to numbers but also to lists! You can for instance write an addition between a number and a list, between two lists, between a number and a note, between a chord and a list, etc.. All of this is supported by the language. Incidentally, it means that functions that work on lists can also work on single tokens. It also means that functions that are supposed to work for single numbers will work for lists, because the function will be mapped to every element in the list. It turns the act of composing patterns into a rather organic process.

#### a1) Time-dependant numbers

```python3
@swim
def number(p=0.5, i=0):
<<<<<<< HEAD
    print(Pat('$, r, m, p', i))
=======
    print(P('$, r, m, p', i))
>>>>>>> e175be01
    again(number, p=0.5, i=i+1)
```

Some number tokens are clock-time dependant (based on **Sardine** clock time) and refer to a moment in time. Depending on the moment your recursion takes place, you might see some values recurring because you are not polling continuously but polling just a tiny and predictible moment in time.

- `$`: **tick**, the tick number since the clock started.
- `$.p`: **phase**, a number between `0` and your `c.ppqn`.
- `$.m`: **measure**, the measure since the clock started.


```python3
@swim
def number(p=0.5, i=0):
<<<<<<< HEAD
    print(Pat('$, $.m, $.p', i))
=======
    print(P('$, $.m, $.p')).out(i)
>>>>>>> e175be01
    again(number, p=0.5, i=i+1)
```

Some other number tokens are absolute-time dependant. They are mostly used for long-running sequences and/or for introducing a random factor in the result of the expression. You will notice that they are prefixed by `$`.

```python3
@swim
<<<<<<< HEAD
def rand(p=0.5, i=0):
    print(Pat('T.U, T.Y, T.M, T.D, T.h, T.m, T.s, T.µ', i))
    again(rand, p=0.5, i=i+1)
=======
def random(p=0.5, i=0):
    print(P('T.U, T.Y, T.M, T.D, T.h, T.m, T.s, T.µ', i))
    again(random, p=0.5, i=i+1)
>>>>>>> e175be01
```

- `T.U`: Unix Time, the current Unix Time.
- `T.Y`: year, the current year.
- `T.M`: month, the current month.
- `T.D`: day, the current day.
- `T.h`: hour, the current hour.
- `T.m`: minute, the current minute.
- `T.s`: second, the current second.
- `T.µ`: microsecond, the current microsecond.

#### a2) Random numbers

You can write random numbers by using the letter `r`. By default, `r` will return a floating point number between `0.0` and `1.0` but it will be casted to integer if it makes more sense in that context (`e.g.` `sample:r*8`). This is not the only way to generate a random number. For instance, `r` and `0.0~1.0` yield a similar result. Redundancy is good when working with a programming language!

#### a3) Patterns out of time

```python3
@swim
<<<<<<< HEAD
def outof(p=0.5, i=0):
    D('cp', speed='$%20', i=i)
    again(outof, p=0.5, i=i+1)
=======
def random(p=0.5, i=0):
    D('cp', speep='$%20', i=i)
    again(random, p=0.5, i=i+1)
>>>>>>> e175be01
```

Timed tokens make good *low frequency oscillators*, *ramps* or oscillating patterns. Playing with time tokens using modulos or the `sin()`, `coD()` or `tan()` functions is a great way to get generative results out of a predictible sequence. It is very important to practice doing this, especially if you are planning to use *fast swimming functions*. The faster you recurse, the better your timing resolution. You can start to enter into the realm of signal-like patterns that can be particularly good for generating fluid patterns.

### B) Notes

```python3
@swim
<<<<<<< HEAD
def note(p=0.5, i=0):
=======
def notes(p=0.5, i=0):
>>>>>>> e175be01
    D('pluck', midinote='C5,D5,E5,F5,G5', i=i)
    again(notes, p=0.5, i=i+1)
```

Notes are one of the primitives you can use in patterns. Notes will always be converted to some MIDI value (an integer value between `0` and `127`). Notes will be converted to some MIDI value used by **SuperDirt**. If you need more precision, speak in hertzs (`freq=402.230239`). Notes are numbers too (!!). You can do math on them if you wish to. The syntax to write notes is the following:

- 1) **[MANDATORY]** capital letter indicating the note name: `C`,`D`,`E`,`F`,`G`,`A`,`B`. **Sardine** also supports the french notation system, so you can write `Do, Ré, Mi, Fa, Sol, La, Si` if it feels more natural to you :)
- 2) **[FACULTATIVE]** flat or sharp: `#`, `b`.
- 3) **[FACULTATIVE]** octave number: `0`..`9`.

Of course, if you are a robot, you might prefer to speak in numbers. Because notes are turned into numbers, you can do this and **Sardine** will not complain. It can be particularly useful to generate custom voicings or weirdly shaped chords that you want to transpose and invert around: `<([0,4,7,9,10,11]+50)^1>`.


#### b1) Note qualifiers

```python3
@swim
<<<<<<< HEAD
def note(p=0.5, i=0):
=======
def notes(p=0.5, i=0):
>>>>>>> e175be01
    D('pluck', midinote='C5@penta', i=i)
    again(notes, p=0.5, i=i+1)
```

You can use the `@` operator to **qualify** a note (or a number?). This will turn a note into  a collection of notes / structure based on the targetted note. `C@penta` will summon a major pentatonic scale based on the middle C note: `[60, 62, 64, 67, 69]`. Be careful while using them as they will instantly turn a single token into a list of `x` tokens. You might want to filter part of a qualifiers note collection.

You will soon find out that it can be cumbersome to summon a long list of notes from the realm of oblivion. You will have to learn techniques to get better at summoning the exact materials you want and some processing by using functions might be needed to get a better result. Writing your patterns by hand is also an option if you are able to think and write down precise harmonic / melodic materials. Check out functions like `filt()` or `quant()`.

Take note that the following list is not always perfectly up to date. Moreover, it can be particularly tricky for you to remember how I named some of the structures:

```python

qualifiers = {

    ##########
    # Chords #
    ##########

    "dim": [0, 3, 6, 12],
    "dim9": [0, 3, 6, 9, 14],
    "hdim7": [0, 3, 6, 10],
    "hdim9": [0, 3, 6, 10, 14],
    "hdimb9": [0, 3, 6, 10, 13],
    "dim7": [0, 3, 6, 9],
    "aug": [0, 4, 8, 12],
    "augMaj7": [0, 4, 8, 11],
    "aug7": [0, 4, 8, 10],
    "aug9": [0, 4, 10, 14],
    "maj": [0, 4, 7, 12],
    "maj7": [0, 4, 7, 11],
    "maj9": [0, 4, 11, 14],
    "minmaj7": [0, 3, 7, 11],
    "five": [0, 7, 12],
    "six": [0, 4, 7, 9],
    "seven": [0, 4, 7, 10],
    "nine": [0, 4, 10, 14],
    "b9": [0, 4, 10, 13],
    "mM9": [0, 3, 11, 14],
    "min": [0, 3, 7, 12],
    "min7": [0, 3, 7, 10],
    "min9": [0, 3, 10, 14],
    "sus4": [0, 5, 7, 12],
    "sus2": [0, 2, 7, 12],
    "b5": [0, 4, 6, 12],
    "mb5": [0, 3, 6, 12],

    ##########
    # Scales #
    ##########

    "major": [0, 2, 4, 5, 7, 9, 11],
    "minor": [0, 2, 3, 5, 7, 8, 10],
    "hminor": [0, 2, 3, 5, 7, 8, 11],
    "vminor": [0, 2, 3, 5, 7, 8, 10],
    "penta": [0, 2, 4, 7, 9],
    "acoustic": [0, 2, 4, 6, 7, 9, 10],
    "aeolian": [0, 2, 3, 5, 7, 8, 10],
    "algerian": [0, 2, 3, 6, 7, 9, 11, 12, 14, 15, 17],
    "superlocrian": [0, 1, 3, 4, 6, 8, 10],
    "augmented": [0, 3, 4, 7, 8, 11],
    "bebop": [0, 2, 4, 5, 7, 9, 10, 11],
    "blues": [0, 3, 5, 6, 7, 10],
    "chromatic": [0, 1, 2, 3, 4, 5, 6, 7, 8, 9, 10, 11],
    "dorian": [0, 2, 3, 5, 7, 9, 10],
    "doubleharmonic": [0, 1, 4, 5, 8, 11],
    "enigmatic": [0, 1, 4, 6, 8, 10, 11],
    "flamenco": [0, 1, 4, 5, 7, 8, 11],
    "gypsy": [0, 2, 3, 6, 7, 8, 10],
    "halfdim": [0, 2, 3, 5, 6, 8, 10],
    "harmmajor": [0, 2, 4, 5, 7, 8, 11],
    "harmminor": [0, 2, 3, 5, 7, 8, 11],
    "hirajoshi": [0, 4, 6, 7, 11],
    "hungarianminor": [0, 2, 3, 6, 7, 8, 11],
    "hungarianmajor": [0, 3, 4, 6, 7, 9, 10],
    "in": [0, 1, 5, 7, 8],
    "insen": [0, 1, 5, 7, 10],
    "ionian": [0, 2, 4, 5, 7, 9, 11],
    "istrian": [0, 1, 3, 4, 6, 7],
    "iwato": [0, 1, 5, 6, 10],
    "locrian": [0, 1, 3, 5, 6, 8, 10],
    "lydianaug": [0, 2, 4, 6, 8, 9, 11],
    "lydian": [0, 2, 4, 5, 7, 8, 9, 11],
    "majorlocrian": [0, 2, 4, 5, 6, 8, 10],
    "majorpenta": [0, 2, 4, 7, 9],
    "minorpenta": [0, 3, 5, 7, 10],
    "melominup": [0, 2, 3, 5, 7, 9, 11],
    "melomindown": [0, 2, 3, 5, 7, 8, 10],
    "mixolydian": [0, 2, 4, 5, 7, 9, 10],
    "neapolitan": [0, 1, 3, 5, 7, 8, 11],
    "octatonic": [0, 2, 3, 5, 6, 8, 9, 11],
    "octatonic2": [0, 1, 3, 4, 6, 7, 9, 10],
    "persian": [0, 1, 4, 5, 6, 8, 11],
    "phrygian": [0, 1, 4, 5, 7, 8, 10],
    "prometheus": [0, 2, 4, 6, 9, 10],
    "harmonics": [0, 3, 4, 5, 7, 9],
    "tritone": [0, 1, 4, 6, 7, 10],
    "ukrainian": [0, 2, 3, 6, 7, 9, 10],
    "whole": [0, 2, 4, 6, 8, 10],
    "yo": [0, 3, 5, 7, 10],
    "symetrical": [0, 1, 2, 6, 7, 10],
    "symetrical2": [0, 2, 3, 6, 8, 10],
    "messiaen1": [0, 2, 4, 6, 8, 10],
    "messiaen2": [0, 1, 3, 4, 6, 7, 9, 10],
    "messiaen3": [0, 2, 3, 4, 6, 7, 8, 10, 11],
    "messiaen4": [0, 1, 2, 4, 6, 7, 8, 11],
    "messiaen5": [0, 1, 5, 6, 7, 11],
    "messiaen6": [0, 2, 4, 5, 6, 8],
    "messiaen7": [0, 1, 2, 3, 5, 6, 7, 8, 9, 11],

    ##############
    # Structures #
    ##############

    "fourths": [0, 4, 10, 15, 20],
    "fifths": [0, 7, 14, 21, 28],
    "sixths": [0, 9, 17, 26, 35],
    "thirds": [0, 4, 8, 12],
    "octaves": [0, 12, 24, 36, 48],
}
```

#### b2) Note modifiers

```python3
@swim
<<<<<<< HEAD
def note(p=0.5, i=0):
=======
def notes(p=0.5, i=0):
>>>>>>> e175be01
    D('pluck', midinote='disco(C5@penta)', i=i)
    again(notes, p=0.5, i=i+1)
```

Functions can be used to further refine the effect of a modifier. There is a long list of functions that you can apply, such as `disco()` or `adisco()` as shown in the preceding example. If you ever wonder about the list of possible functions, refer to the **Sardinopedia** or enter any function name. If the function name is wrong, the list of possible functions will be printed out in the terminal.

#### b3) Chord / Collection inversion


```python3
@swim
<<<<<<< HEAD
def note(p=0.5, i=0):
=======
def notes(p=0.5, i=0):
>>>>>>> e175be01
    D('pluck', midinote='disco(C5@maj7^4)', i=i)
    again(notes, p=0.5, i=i+1)
```

You can write chord inversions using the `^` syntax. It will accept any valid expression like `^1~5`. You can also feed negative numbers for inverting a chord downwards. Chord inversions are not only for chords but they also work on lists, which means that you can write custom chords and transpose them up or down :)

#### b4) Mathematics on notes

```python3
@swim
<<<<<<< HEAD
def note(p=0.5, i=0):
    D('pluck', midinote='disco(braid(C5+0|4|8@penta')), i=i)
=======
def notes(p=0.5, i=0):
    D('pluck', midinote='disco(braid(C5+0|4|8@penta))', i=i)
>>>>>>> e175be01
    again(notes, p=0.5, i=i+1)
```
You can use arithmetic operators on notes like if they were a regular number. That's because they are really just numbers! Random and time-dependant numbers are numbers too. Notes are numbers too so you can add a note to a note even if it doesn't really make sense. It will also not probably sound very good because notes are clamped in the range from `0` to `127`.

#### b5) Polyphony

##### Note polyphony

```python
<<<<<<< HEAD
@swim 
def poly(p=0.5, i=0):
    D('<[superpiano]>', cutoff=500, midinote='<D@maj9>, <G@maj7^0>, <D@maj9>, <G@dim7^1>', i=i, d=2, r=0.25)
    again(poly, p=Pat('0.5!4, 0.25!2', i), i=i+1)
=======
@swim
def poly(p=0.5, i=0):
    D('<[superpiano]>', cutoff=500, midinote='<D@maj9>, <G@maj7^0>, <D@maj9>, <G@dim7^1>', i=i)
    a(poly, p=P('0.5!4, 0.25!2', i), i=i+1)
>>>>>>> e175be01
```

You can use the `<` and `>` delimiters to make parts of your pattern polyphonic. You will soon notice that there are multiple types of polyphony available but the most notable of all, demonstrated in the example above, is the *note polyphony*. It allows you to superpose multiple note events in your patterns just like you expected. However, **Sardine** allows you to deal with polyphony in more unexpected ways. There a few rules to understand about polyphony and polyphonic messages. These rules can sound quite counter-intuitive if you think about it in a traditional way.

The **size** of a polyphonic event -- meaning the number of messages sent for one occurence of an event -- is equal to the length of the largest polyphonic pattern you declared. In the first example, we have a 4-5 note polyphony. Every polyphonic element from our pattern is a major 9 or 7 chord (*e.g* `[62, 66, 69, 73, 76]`). It means that if you have a polyphony of `2` somewhere and a polyphony of `4` elsewhere, your first polyphony will be distributed over the second one:

```
1) [1,2,3,4]
2) [0,1]

RESULT:
1) [1,2,3,4]
2) [0,1,0,1]
    | | | |
   POLYPHONY
```
```python
<<<<<<< HEAD
@swim 
def poly(p=0.5, i=0):
    D('<[bd, superpiano]>', cutoff=500, midinote='<D@maj9>, <G@maj7^0>, <D@maj9>, <G@dim7^1>', i=i, d=2, r=0.25)
    again(poly, p=Pat('0.5!4, 0.25!2', i), i=i+1)
=======
@swim
def poly(p=0.5, i=0):
    D('<[bd, superpiano]>', cutoff=500, midinote='<D@maj9>, <G@maj7^0>, <D@maj9>, <G@dim7^1>', i=i)
    a(poly, p=P('0.5!4, 0.25!2', i), i=i+1)
>>>>>>> e175be01
```

To illustrate the preceding rule we just talked about, here is a truly bizarre example. Half of our chord is played by a tuned bassdrum, the other half by a piano. Even though this may look odd, this is fully compliant with how parameters are handled by **Sardine**. We have two clear alternations, one between the `superpiano` and `bd` sound sets, the other between the four or five values that form our chords. It is then natural that half of our polyphony will be composed from a tuned bassdrum and the remaining half from a tuned piano. Once you get use to this novel way of thinking about polyphonic patterns, you will see that it opens up some space for interesting polyphonic interactions between sounds :)

It is currently not possible to limit the number of voices generated by an event. Be careful! It is quite easy to go from some easy and sparse chords to black MIDI!

##### Parametric polyphony

```python
<<<<<<< HEAD
@swim 
def poly(p=0.5, i=0):
    D('drum:[1,6]', speed='<[1,clamPat(r, 0.1, 1)]>, <[2,1.9]>', i=i, d=3)
    D('drum:2', cutoff='<[500:2000,500]*sin($%r*80/40)*10>', i=i, d=2)
    D('bd', shape=0.5).out(i, 4)
    again(poly, p=0.5/2, i=i+1)
=======
@swim
def poly(p=0.5, i=0):
    D('drum:[1,6]',
            speed='<[1,clamp(r, 0.1, 1)]>, <[2,1.9]>', i=i)
    D('drum:2',
            cutoff='<[500:2000,500]*sin($%r*80/40)*10>', i=i)
    D('bd', shape=0.5, i=i)
    a(poly, p=0.5/2, i=i+1)
>>>>>>> e175be01
```
Everything can become polyphonic. Just wrap anything between `<` and `>` and you will return `x` events, one for each value. It allows you to be very creative with patterns.

### C) Names

```python3
@swim
<<<<<<< HEAD
def nameD(p=0.5, i=0):
=======
def names(p=0.5, i=0):
>>>>>>> e175be01
    D('bd, pluck, bd, pluck:2+4', i=i)
    again(names, p=0.5, i=i+1)
```

You are using name patterns since you first started to read the **Sardinopedia**! A single letter (if it's not already a note name) can be considered as a name. Be careful! There are a few hidden rules for names. Names can be one letter long but some letters are already taken by some parts of the language (such as `r`). Names cannot begin with a number. It is also forbidden to use any symbol inside your names.

### D) Addresses

```python3
O(osc_client, "an/address, another/address", value=1, other_value=2)
```

Addresses are just like names except that they can contain a `/` separator just like any other typical OSC address out there. They are not really distinct from a name. The difference is only conceptual and in the usage of your strings.

## II - Lists and Collections

The **Sardine** pattern notation is built around the idea of having multiple ways to deal with linear lists and collections. The basic arithmetic syntax and most operators work on single tokens **but will also work on lists**. It means that you can write expressions such as :

```python
[0,1,2,3]%8
[0,2,4,5]*[4,5]
[1:8,0.1]&[2,9]
[0,2,4,5,9,10,12,14]!2
[0,2,4,5,9,10,12,14]!!4
```

There are a few special operators that are only available when you deal with lists. This is something you will get familiar with by trying. You will see that most things work while some will not yield the result you expect.

### A) Slicing and indexing

```python
<<<<<<< HEAD
@swim 
def test_slice(p=0.5, i=0):
    D('pluck:19', 
            legato=0.2,
            midinote='([60,63,67,69, 71]&[i.i, i.i + 8])^(1~8)', i=i)
    again(test_slice, p=0.125, i=i+1)
=======
@swim
def test_slice(p=0.5, i=0):
    D('pluck:19',
            legato=0.2,
            midinote='([60,63,67,69, 71]&[i.i, i.i + 8])^(1~8)',
            i=i)
    a(test_slice, p=0.125, i=i+1)
>>>>>>> e175be01
```

You can get a slice or just one value from a list by using the special `&` operator. It will work with any list on the right side of the operator but it will only take the first and second value of it no matter what to compose a slice. The index value can be infinite because the index is looping on the list. You can feed a random number generator and get something out. On the down side, it can become quite complex to write very fast, so be careful with it:

```python
<<<<<<< HEAD
@swim 
def test_slice(p=0.5, i=0):
    D('pluck:19', 
            legato=0.2,
            midinote='[60,62, 63,67, 69, 71]^(1~5)&[r, r*4]', i=i)
    again(test_slice, p=0.125, i=i+1)
=======
@swim
def test_slice(p=0.5, i=0):
    D('pluck:19',
            legato=0.2,
            midinote='[60,62, 63,67, 69, 71]^(1~5)&[r, r*4]',
            i=i)
    a(test_slice, p=0.125, i=i+1)
>>>>>>> e175be01
```

### B) Extend

```python
<<<<<<< HEAD
@swim 
def test_extend(p=0.5, i=0):
    D('pluck:19', legato=0.2, midinote='[60,62]!2', i=i)
    again(test_extend, p=0.125, i=i+1)
=======
@swim
def test_extend(p=0.5, i=0):
    D('pluck:19', legato=0.2, midinote='[60,62]!2', i=i)
    a(test_extend, p=0.125, i=i+1)
>>>>>>> e175be01
```

Just like with numbers, names and addresses, you can extend a list by calling the `!` operator on it. It will repeat the list `x` times.

### C) Extend-repeat

```python
<<<<<<< HEAD
@swim 
def test_extend_repeat(p=0.5, i=0):
    D('pluck:19', legato=0.2, midinote='[60,62,63]!!3', i=i) #note the repetition of values within the list
    again(test_extend_repeat, p=0.125, i=i+1)
=======
@swim
def test_extend_repeat(p=0.5, i=0):
    D('pluck:19', legato=0.2, midinote='[60,62,63]!!3', i=i) #note the repetition of values within the list
    a(test_extend_repeat, p=0.125, i=i+1)
>>>>>>> e175be01
```
The variant `!!` now makes sense. It allows you to repeat each individual value in a list `x` times.

## III - Operators

### A) Choice 

```python3
@swim
def choosing_stuff(p=0.5, i=0):
<<<<<<< HEAD
    D('bd|pluck', speed='1|2', i=i)
=======
    D('bd|pluck', speep='1|2', i=i)
>>>>>>> e175be01
    again(choosing_stuff, p=0.5, i=i+1)
```
The pipe operator `|` can be used on anything to make a 50/50% choice between two tokens. You can also chain them: `1|2|3|4`. The behavior of chaining multiple choice operators has not been clearly defined. The distribution might not be the one you expect.

### B) Ranges

```python3
@swim
<<<<<<< HEAD
def rangeD(p=0.5, i=0):
    D('pluck|jvbass', speed='1~5', i=i)
=======
def ranges(p=0.5, i=0):
    D('pluck|jvbass', speep='1~5', i=i)
>>>>>>> e175be01
    again(ranges, p=0.5, i=i+1)
```

If you want to generate a number in the range `x` to `y` included, you can use the `~` operator. It spits an integer if you are using integers as boundaries but it will spit out a floating point number if you are using floating point numbers as boundaries. If you use an integer on one side and a floating point number on the other side, a floating point number will be returned. It can be used as an alternative to the `r` token for generating random numbers.

### C) Ramps

```python3
@swim
<<<<<<< HEAD
def rampD(p=0.5, i=0):
    D('amencutup:[0:10]', 
        room='[0:1,0.1]',
        cutoff='[1:10]*100', i=i)
=======
def ramps(p=0.5, i=0):
    D('amencutup:[0:10]',
        room='[0:1,0.1]',
        cutoff='[1:10]*100',
        i=i)
>>>>>>> e175be01
    again(ramps, p=0.5, i=i+1)
```

You can generate ramps of integers using the `[1:10]` syntax. This works just like **Python**'s range function. Well, almost... it's way better! You can generate descending ramps easily: `[10:1]`. You can also generate ascending ramps of floating point numbers by precising a step other than `1`: `[1:10,0.5]`. Of course, this also works the other way around :)

### D) Repeat

```python3
@swim
def repeat_stuff(p=0.5, i=0):
<<<<<<< HEAD
    D('pluck|jvbass', speed='1:2', midinote='C4!4, E4!3, E5, G4!4', i=i)
=======
    D('pluck|jvbass', speep='1:2', midinote='C4!4, E4!3, E5, G4!4', i=i)
>>>>>>> e175be01
    again(repeat_stuff, p=0.5, i=i+1)
```

The `!` operator inspired by **TidalCycles** is used to denote the repetition of a value. You can also sometimes use the `!!` operator from the same family. This operator is a bit different, because it is supposed to be used on lists. You can do maths on lists as well with **Sardine**, but this will be detailed in a section later on.

### E) Silence

```python
<<<<<<< HEAD
@swim 
def silence_demo(p=0.5, i=0):
    D('bd,...', i=i, d=1)
    D('hh,., hh,..', i=i, d=1)
    again(silence_demo, p=1/8, i=i+1)
=======
@swim
def silence_demo(p=0.5, i=0):
    D('bd,...', i=i, d=1)
    D('hh,., hh,..', i=i, d=1)
    a(silence_demo, p=1/8, i=i+1)
>>>>>>> e175be01
```

You can use a dot (`.`) inside any pattern to indicate a silence. Silence is a very important and complex topic. Adding silences is a great way to generate interesting patterns. Silences are different for each sender because silence doesn't have the same meaning for a sampler, a MIDI output or an OSC output (`D()`, `N()`, `O()`):

- `D()`: a silence is the absence of a sample. The event will be skipped.

- `N()`: a silence is the absence of a note. The event will be skipped.

- `O()` (any OSC based Sender): a silence is the absence of an address. The event will be skipped.

There is also the interesting case of what I like to call *'parametric silences'*. Take a look at the following example:

```python
<<<<<<< HEAD
@swim 
def silence_demo(p=0.5, i=0):
    D('sitar', legato='0.5', speed='[1:4], .!8', i=i, d=1)
    again(silence_demo, p=1/8, i=i+1)
=======
@swim
def silence_demo(p=0.5, i=0):
    D('sitar', legato='0.5', speep='[1:4], .!8', i=i, d=1)
    a(silence_demo, p=1/8, i=i+1)
>>>>>>> e175be01
```

We always have a sample here. There is no **real** silence but we have still have some silences included in the `speed` subpattern. It also has an effect. In the absence of a value for that silence, **Sardine** will backtrack and search the last value that could have been generated by the pattern. The result of the `speed` parameter will then be `[1,2,3,4,8,8,8,8,8,8,8,8]`. For people familiar with modular synthesis, this is pretty much equivalent to a *sample & hold* mechanism.

It is impossible to write a *parametric silence* composed only of silences. It doesn't mean anything to provide a value and actually not providing it.

## IV - Amphibian variables

### A) Amphibian variables

```python
V.s = 60 # this is an amphibian variable

@swim
def fun():
<<<<<<< HEAD
    # Calling it and setting it to v.s + 5
    N(note='v.s = v.s + 5')
=======
    # Calling it and setting it to V.s + 5
    N(note='V.s = V.s + 5')
>>>>>>> e175be01
    if random() > 0.8:
        V.s = 60 # resetting so it doesn't go too high
    again(fun)
```

There is a group of variables called *amphibian variables* that are both valid inside and outside the pattern notation. They are defined by `v` followed by a letter from the alphabet (uppercase or lowercase) : `V.a`, `V.A`, `V.Z`, `V.j`. These variables can be freely manipulated from the Python side or from the pattern side. They are totally transparent.

```python
<<<<<<< HEAD
@swim 
def fun(p=0.25):
    # Now having fun with it
    N(note='v.s = v.s + 5|2') # more fun
    if random() > 0.8:
        v.s = 50
=======
@swim
def fun(p=0.25):
    # Now having fun with it
    N(note='V.s = V.s + 5|2') # more fun
    if random() > 0.8:
        V.s = 50
>>>>>>> e175be01
    again(fun, p=0.25)
```

You can use them to leverage Python or the pattern syntax for what they do best: patterning or dealing with complex algorithmic transformations. Having them both available makes the pattern syntax even more expressive.

There is a finite list of actions you can perform on *amphibian variables*:

- using them (just by calling them)

- setting them (`V.i = 5`)

- resetting them to 0 (`V.i.reset`)

### B) Amphibian iterators

```python
@swim
def amphi_iter(p=0.25):
<<<<<<< HEAD
    D('amencutup:[1:10]', i=i.i)
    if random() > 0.8:
        i.i = 0
    again(amphi_iter, p=0.25)
=======
    D('amencutup:[1:10]', i=I.i)
    if random() > 0.8:
        I.i = 0
    a(amphi_iter, p=0.25)
>>>>>>> e175be01
```

Similarly to *amphibian variables*, there is a thing called *amphibian iterators* that are valid on both sides. They are defined by `I` followed by a letter from the alphabet (uppercase or lowercase) : `I.a`, `I.A`, `I.Z`, `I.j`. They can be use as substitutes for your regular manual recursive iterators. In the example above, I am using an *amphibian iterator* to summon a breakbeat.

```python
@swim
def amphi_iter(p=0.25):
<<<<<<< HEAD
    D('amencutup:[1:10]', speed='1|2|i.i=0', i=i.i)
    again(amphi_iter, p=0.25)
=======
    D('amencutup:[1:10]', speep='1|2|I.i=0', i=I.i)
    a(amphi_iter, p=0.25)
>>>>>>> e175be01
```

These iterators can be reset or set on the pattern side!

```python
@swim
def amphi_iter(p=0.25):
    if random() > 0.8:
        I.i = [1, 5]
    else:
<<<<<<< HEAD
        i.i = [1, 2]
    D('amencutup:[1:10]', speed='i.v|i.v=[1,2]', i=i.i)
    again(amphi_iter, p=0.25)
=======
        I.i = [1, 2]
    D('amencutup:[1:10]', speep='I.v|I.v=[1,2]', i=I.i)
    a(amphi_iter, p=0.25)
>>>>>>> e175be01
```
Similarly, you can define the step value between each value by providing a list of two numbers. This is valid on both sides.

## V - The Function Library

**Sardine** pattern notation now comes with a function library. These are functions that should be used directly in the pattern notation to alter a list or a pattern you are working on. They can take basically any input but you will soon figure that some are more specialised than others. This is the part of the language that is the more subject to changes in upcoming versions. That's why I am only talking about it now, at the bottom of a fairly long page.

I want to explore how far you can go by introducing functional concepts to handle linear sequences. So far, only functions are available. The next step will be to introduce high-order functions and to build a small set of functional operations to pattern functions themselves. Only then will I be happy. I will base myself on that work to write a decent and complex function library.


### A) Sinus, Cosinus, Tangent

* `sin(x)`: **sinus of input** (single tokens or lists). Classic mathematical sinus function.

* `cos(x)`: **cosinus of input** (single tokens or lists). Classic mathematical cosinus function.

* `tan(x)`: **tangent of input** (single tokens or lists). Classic mathematical tangent function.

### B) Scaling, measuring

* `abs(x)`: Absolute value.
* `max(x)`: Maximum value of list or token itself.
* `min(x)`: Minimum value of list or token itself.
* `mean(x)`: Mean of list or token itself.
* `scale(z, x, y, x', y')`: Bring a value `z` from range `x-y` to range `x'-y'`.
* `clamPat(x, y, z)`: Clamp function, limit a value `x` to the minimum `y` to the maximum `z`.

### C) Reversal, shuffling

* `rev(x)`: Reverse a list.
* `shuf(x)`: Shuffle a list.
* `pal(x)`: palindrome of list.
* `apal(x)`: palindrome of list without repetition of last value.

### D) Musical functions

* `disco(x)`: Disco function. Every pair note down an octave.
* `adisco(x)`: Anti-disco function. Every pair note up an octave.
* `bass(x)`: The first note of list is down an octave (not very useful).
* `sopr(x)`: The last note of list is up an octave (not very useful).
* `quant(x, y)`: The last note of list is up an octave (not very useful).

### E) Voice Leading

These are two voice leading algorithms. These are only temporary until I figure out a better solution. They usually take a list of four note chords and arrange the voice to minimise movement. They work great but they are not the funniest thing you've ever seen. I'll work on them to make it better!

* `voice(x)`: four-note voice leading algorithm. Naive implementation.
* `dmitri(x)`: four-note voice leading algorithm. Algorithm inspired by Dmitri Tymoczko's work.

### F) Probabilities 

* `vanish(x, y)`: Takes a list `x`, output only `y`% of values from it.

### G) Booleans

* `euclid(a, b, c, d)`: Euclidian rhythm function applied to patterns. Takes a pattern `a`, a number of pulses `b`, a number of steps `c` and a rotation amount `d`. Outputs a pattern where the absence of a pulse is a silence and where pulses are values from the pattern.

* `mask(x, y)`: Generalisation of the euclidian rhythm algorithm. Works for any pattern and list of booleans.

### H) Insertion and rotation

To be documented:

* `in(x, y)`:
* `inPat(x, y)`:
* `inrot(x, y)`:
* `inprot(x, y)`:

### I) Filtering

* `filt(x, y)`:<|MERGE_RESOLUTION|>--- conflicted
+++ resolved
@@ -11,11 +11,7 @@
 ```python3
 @swim
 def number(p=0.5, i=0):
-<<<<<<< HEAD
     print(Pat('1, 1+1, 1*2, 1/3, 1%4, 1+(2+(5/2))', i))
-=======
-    print(P('1, 1+1, 1*2, 1/3, 1%4, 1+(2+(5/2))', i))
->>>>>>> e175be01
     again(number, p=0.5, i=i+1)
 ```
 
@@ -28,11 +24,7 @@
 ```python3
 @swim
 def number(p=0.5, i=0):
-<<<<<<< HEAD
     print(Pat('$, r, m, p', i))
-=======
-    print(P('$, r, m, p', i))
->>>>>>> e175be01
     again(number, p=0.5, i=i+1)
 ```
 
@@ -46,11 +38,7 @@
 ```python3
 @swim
 def number(p=0.5, i=0):
-<<<<<<< HEAD
     print(Pat('$, $.m, $.p', i))
-=======
-    print(P('$, $.m, $.p')).out(i)
->>>>>>> e175be01
     again(number, p=0.5, i=i+1)
 ```
 
@@ -58,15 +46,9 @@
 
 ```python3
 @swim
-<<<<<<< HEAD
 def rand(p=0.5, i=0):
     print(Pat('T.U, T.Y, T.M, T.D, T.h, T.m, T.s, T.µ', i))
     again(rand, p=0.5, i=i+1)
-=======
-def random(p=0.5, i=0):
-    print(P('T.U, T.Y, T.M, T.D, T.h, T.m, T.s, T.µ', i))
-    again(random, p=0.5, i=i+1)
->>>>>>> e175be01
 ```
 
 - `T.U`: Unix Time, the current Unix Time.
@@ -86,15 +68,9 @@
 
 ```python3
 @swim
-<<<<<<< HEAD
 def outof(p=0.5, i=0):
     D('cp', speed='$%20', i=i)
     again(outof, p=0.5, i=i+1)
-=======
-def random(p=0.5, i=0):
-    D('cp', speep='$%20', i=i)
-    again(random, p=0.5, i=i+1)
->>>>>>> e175be01
 ```
 
 Timed tokens make good *low frequency oscillators*, *ramps* or oscillating patterns. Playing with time tokens using modulos or the `sin()`, `coD()` or `tan()` functions is a great way to get generative results out of a predictible sequence. It is very important to practice doing this, especially if you are planning to use *fast swimming functions*. The faster you recurse, the better your timing resolution. You can start to enter into the realm of signal-like patterns that can be particularly good for generating fluid patterns.
@@ -103,11 +79,7 @@
 
 ```python3
 @swim
-<<<<<<< HEAD
 def note(p=0.5, i=0):
-=======
-def notes(p=0.5, i=0):
->>>>>>> e175be01
     D('pluck', midinote='C5,D5,E5,F5,G5', i=i)
     again(notes, p=0.5, i=i+1)
 ```
@@ -125,11 +97,7 @@
 
 ```python3
 @swim
-<<<<<<< HEAD
 def note(p=0.5, i=0):
-=======
-def notes(p=0.5, i=0):
->>>>>>> e175be01
     D('pluck', midinote='C5@penta', i=i)
     again(notes, p=0.5, i=i+1)
 ```
@@ -255,11 +223,7 @@
 
 ```python3
 @swim
-<<<<<<< HEAD
 def note(p=0.5, i=0):
-=======
-def notes(p=0.5, i=0):
->>>>>>> e175be01
     D('pluck', midinote='disco(C5@penta)', i=i)
     again(notes, p=0.5, i=i+1)
 ```
@@ -271,11 +235,7 @@
 
 ```python3
 @swim
-<<<<<<< HEAD
 def note(p=0.5, i=0):
-=======
-def notes(p=0.5, i=0):
->>>>>>> e175be01
     D('pluck', midinote='disco(C5@maj7^4)', i=i)
     again(notes, p=0.5, i=i+1)
 ```
@@ -286,13 +246,8 @@
 
 ```python3
 @swim
-<<<<<<< HEAD
 def note(p=0.5, i=0):
     D('pluck', midinote='disco(braid(C5+0|4|8@penta')), i=i)
-=======
-def notes(p=0.5, i=0):
-    D('pluck', midinote='disco(braid(C5+0|4|8@penta))', i=i)
->>>>>>> e175be01
     again(notes, p=0.5, i=i+1)
 ```
 You can use arithmetic operators on notes like if they were a regular number. That's because they are really just numbers! Random and time-dependant numbers are numbers too. Notes are numbers too so you can add a note to a note even if it doesn't really make sense. It will also not probably sound very good because notes are clamped in the range from `0` to `127`.
@@ -302,17 +257,10 @@
 ##### Note polyphony
 
 ```python
-<<<<<<< HEAD
 @swim 
 def poly(p=0.5, i=0):
     D('<[superpiano]>', cutoff=500, midinote='<D@maj9>, <G@maj7^0>, <D@maj9>, <G@dim7^1>', i=i, d=2, r=0.25)
     again(poly, p=Pat('0.5!4, 0.25!2', i), i=i+1)
-=======
-@swim
-def poly(p=0.5, i=0):
-    D('<[superpiano]>', cutoff=500, midinote='<D@maj9>, <G@maj7^0>, <D@maj9>, <G@dim7^1>', i=i)
-    a(poly, p=P('0.5!4, 0.25!2', i), i=i+1)
->>>>>>> e175be01
 ```
 
 You can use the `<` and `>` delimiters to make parts of your pattern polyphonic. You will soon notice that there are multiple types of polyphony available but the most notable of all, demonstrated in the example above, is the *note polyphony*. It allows you to superpose multiple note events in your patterns just like you expected. However, **Sardine** allows you to deal with polyphony in more unexpected ways. There a few rules to understand about polyphony and polyphonic messages. These rules can sound quite counter-intuitive if you think about it in a traditional way.
@@ -330,17 +278,10 @@
    POLYPHONY
 ```
 ```python
-<<<<<<< HEAD
 @swim 
 def poly(p=0.5, i=0):
     D('<[bd, superpiano]>', cutoff=500, midinote='<D@maj9>, <G@maj7^0>, <D@maj9>, <G@dim7^1>', i=i, d=2, r=0.25)
     again(poly, p=Pat('0.5!4, 0.25!2', i), i=i+1)
-=======
-@swim
-def poly(p=0.5, i=0):
-    D('<[bd, superpiano]>', cutoff=500, midinote='<D@maj9>, <G@maj7^0>, <D@maj9>, <G@dim7^1>', i=i)
-    a(poly, p=P('0.5!4, 0.25!2', i), i=i+1)
->>>>>>> e175be01
 ```
 
 To illustrate the preceding rule we just talked about, here is a truly bizarre example. Half of our chord is played by a tuned bassdrum, the other half by a piano. Even though this may look odd, this is fully compliant with how parameters are handled by **Sardine**. We have two clear alternations, one between the `superpiano` and `bd` sound sets, the other between the four or five values that form our chords. It is then natural that half of our polyphony will be composed from a tuned bassdrum and the remaining half from a tuned piano. Once you get use to this novel way of thinking about polyphonic patterns, you will see that it opens up some space for interesting polyphonic interactions between sounds :)
@@ -350,23 +291,12 @@
 ##### Parametric polyphony
 
 ```python
-<<<<<<< HEAD
 @swim 
 def poly(p=0.5, i=0):
     D('drum:[1,6]', speed='<[1,clamPat(r, 0.1, 1)]>, <[2,1.9]>', i=i, d=3)
     D('drum:2', cutoff='<[500:2000,500]*sin($%r*80/40)*10>', i=i, d=2)
     D('bd', shape=0.5).out(i, 4)
     again(poly, p=0.5/2, i=i+1)
-=======
-@swim
-def poly(p=0.5, i=0):
-    D('drum:[1,6]',
-            speed='<[1,clamp(r, 0.1, 1)]>, <[2,1.9]>', i=i)
-    D('drum:2',
-            cutoff='<[500:2000,500]*sin($%r*80/40)*10>', i=i)
-    D('bd', shape=0.5, i=i)
-    a(poly, p=0.5/2, i=i+1)
->>>>>>> e175be01
 ```
 Everything can become polyphonic. Just wrap anything between `<` and `>` and you will return `x` events, one for each value. It allows you to be very creative with patterns.
 
@@ -374,11 +304,7 @@
 
 ```python3
 @swim
-<<<<<<< HEAD
-def nameD(p=0.5, i=0):
-=======
-def names(p=0.5, i=0):
->>>>>>> e175be01
+def name(p=0.5, i=0):
     D('bd, pluck, bd, pluck:2+4', i=i)
     again(names, p=0.5, i=i+1)
 ```
@@ -410,59 +336,32 @@
 ### A) Slicing and indexing
 
 ```python
-<<<<<<< HEAD
 @swim 
 def test_slice(p=0.5, i=0):
     D('pluck:19', 
             legato=0.2,
             midinote='([60,63,67,69, 71]&[i.i, i.i + 8])^(1~8)', i=i)
     again(test_slice, p=0.125, i=i+1)
-=======
-@swim
-def test_slice(p=0.5, i=0):
-    D('pluck:19',
-            legato=0.2,
-            midinote='([60,63,67,69, 71]&[i.i, i.i + 8])^(1~8)',
-            i=i)
-    a(test_slice, p=0.125, i=i+1)
->>>>>>> e175be01
 ```
 
 You can get a slice or just one value from a list by using the special `&` operator. It will work with any list on the right side of the operator but it will only take the first and second value of it no matter what to compose a slice. The index value can be infinite because the index is looping on the list. You can feed a random number generator and get something out. On the down side, it can become quite complex to write very fast, so be careful with it:
 
 ```python
-<<<<<<< HEAD
 @swim 
 def test_slice(p=0.5, i=0):
     D('pluck:19', 
             legato=0.2,
             midinote='[60,62, 63,67, 69, 71]^(1~5)&[r, r*4]', i=i)
     again(test_slice, p=0.125, i=i+1)
-=======
-@swim
-def test_slice(p=0.5, i=0):
-    D('pluck:19',
-            legato=0.2,
-            midinote='[60,62, 63,67, 69, 71]^(1~5)&[r, r*4]',
-            i=i)
-    a(test_slice, p=0.125, i=i+1)
->>>>>>> e175be01
 ```
 
 ### B) Extend
 
 ```python
-<<<<<<< HEAD
 @swim 
 def test_extend(p=0.5, i=0):
     D('pluck:19', legato=0.2, midinote='[60,62]!2', i=i)
     again(test_extend, p=0.125, i=i+1)
-=======
-@swim
-def test_extend(p=0.5, i=0):
-    D('pluck:19', legato=0.2, midinote='[60,62]!2', i=i)
-    a(test_extend, p=0.125, i=i+1)
->>>>>>> e175be01
 ```
 
 Just like with numbers, names and addresses, you can extend a list by calling the `!` operator on it. It will repeat the list `x` times.
@@ -470,17 +369,10 @@
 ### C) Extend-repeat
 
 ```python
-<<<<<<< HEAD
 @swim 
 def test_extend_repeat(p=0.5, i=0):
     D('pluck:19', legato=0.2, midinote='[60,62,63]!!3', i=i) #note the repetition of values within the list
     again(test_extend_repeat, p=0.125, i=i+1)
-=======
-@swim
-def test_extend_repeat(p=0.5, i=0):
-    D('pluck:19', legato=0.2, midinote='[60,62,63]!!3', i=i) #note the repetition of values within the list
-    a(test_extend_repeat, p=0.125, i=i+1)
->>>>>>> e175be01
 ```
 The variant `!!` now makes sense. It allows you to repeat each individual value in a list `x` times.
 
@@ -491,11 +383,7 @@
 ```python3
 @swim
 def choosing_stuff(p=0.5, i=0):
-<<<<<<< HEAD
     D('bd|pluck', speed='1|2', i=i)
-=======
-    D('bd|pluck', speep='1|2', i=i)
->>>>>>> e175be01
     again(choosing_stuff, p=0.5, i=i+1)
 ```
 The pipe operator `|` can be used on anything to make a 50/50% choice between two tokens. You can also chain them: `1|2|3|4`. The behavior of chaining multiple choice operators has not been clearly defined. The distribution might not be the one you expect.
@@ -504,13 +392,8 @@
 
 ```python3
 @swim
-<<<<<<< HEAD
 def rangeD(p=0.5, i=0):
     D('pluck|jvbass', speed='1~5', i=i)
-=======
-def ranges(p=0.5, i=0):
-    D('pluck|jvbass', speep='1~5', i=i)
->>>>>>> e175be01
     again(ranges, p=0.5, i=i+1)
 ```
 
@@ -520,18 +403,10 @@
 
 ```python3
 @swim
-<<<<<<< HEAD
 def rampD(p=0.5, i=0):
     D('amencutup:[0:10]', 
         room='[0:1,0.1]',
         cutoff='[1:10]*100', i=i)
-=======
-def ramps(p=0.5, i=0):
-    D('amencutup:[0:10]',
-        room='[0:1,0.1]',
-        cutoff='[1:10]*100',
-        i=i)
->>>>>>> e175be01
     again(ramps, p=0.5, i=i+1)
 ```
 
@@ -542,11 +417,7 @@
 ```python3
 @swim
 def repeat_stuff(p=0.5, i=0):
-<<<<<<< HEAD
     D('pluck|jvbass', speed='1:2', midinote='C4!4, E4!3, E5, G4!4', i=i)
-=======
-    D('pluck|jvbass', speep='1:2', midinote='C4!4, E4!3, E5, G4!4', i=i)
->>>>>>> e175be01
     again(repeat_stuff, p=0.5, i=i+1)
 ```
 
@@ -555,19 +426,11 @@
 ### E) Silence
 
 ```python
-<<<<<<< HEAD
 @swim 
 def silence_demo(p=0.5, i=0):
     D('bd,...', i=i, d=1)
     D('hh,., hh,..', i=i, d=1)
     again(silence_demo, p=1/8, i=i+1)
-=======
-@swim
-def silence_demo(p=0.5, i=0):
-    D('bd,...', i=i, d=1)
-    D('hh,., hh,..', i=i, d=1)
-    a(silence_demo, p=1/8, i=i+1)
->>>>>>> e175be01
 ```
 
 You can use a dot (`.`) inside any pattern to indicate a silence. Silence is a very important and complex topic. Adding silences is a great way to generate interesting patterns. Silences are different for each sender because silence doesn't have the same meaning for a sampler, a MIDI output or an OSC output (`D()`, `N()`, `O()`):
@@ -581,17 +444,10 @@
 There is also the interesting case of what I like to call *'parametric silences'*. Take a look at the following example:
 
 ```python
-<<<<<<< HEAD
 @swim 
 def silence_demo(p=0.5, i=0):
     D('sitar', legato='0.5', speed='[1:4], .!8', i=i, d=1)
     again(silence_demo, p=1/8, i=i+1)
-=======
-@swim
-def silence_demo(p=0.5, i=0):
-    D('sitar', legato='0.5', speep='[1:4], .!8', i=i, d=1)
-    a(silence_demo, p=1/8, i=i+1)
->>>>>>> e175be01
 ```
 
 We always have a sample here. There is no **real** silence but we have still have some silences included in the `speed` subpattern. It also has an effect. In the absence of a value for that silence, **Sardine** will backtrack and search the last value that could have been generated by the pattern. The result of the `speed` parameter will then be `[1,2,3,4,8,8,8,8,8,8,8,8]`. For people familiar with modular synthesis, this is pretty much equivalent to a *sample & hold* mechanism.
@@ -607,13 +463,8 @@
 
 @swim
 def fun():
-<<<<<<< HEAD
     # Calling it and setting it to v.s + 5
     N(note='v.s = v.s + 5')
-=======
-    # Calling it and setting it to V.s + 5
-    N(note='V.s = V.s + 5')
->>>>>>> e175be01
     if random() > 0.8:
         V.s = 60 # resetting so it doesn't go too high
     again(fun)
@@ -622,21 +473,12 @@
 There is a group of variables called *amphibian variables* that are both valid inside and outside the pattern notation. They are defined by `v` followed by a letter from the alphabet (uppercase or lowercase) : `V.a`, `V.A`, `V.Z`, `V.j`. These variables can be freely manipulated from the Python side or from the pattern side. They are totally transparent.
 
 ```python
-<<<<<<< HEAD
 @swim 
 def fun(p=0.25):
     # Now having fun with it
     N(note='v.s = v.s + 5|2') # more fun
     if random() > 0.8:
         v.s = 50
-=======
-@swim
-def fun(p=0.25):
-    # Now having fun with it
-    N(note='V.s = V.s + 5|2') # more fun
-    if random() > 0.8:
-        V.s = 50
->>>>>>> e175be01
     again(fun, p=0.25)
 ```
 
@@ -655,17 +497,10 @@
 ```python
 @swim
 def amphi_iter(p=0.25):
-<<<<<<< HEAD
     D('amencutup:[1:10]', i=i.i)
     if random() > 0.8:
         i.i = 0
     again(amphi_iter, p=0.25)
-=======
-    D('amencutup:[1:10]', i=I.i)
-    if random() > 0.8:
-        I.i = 0
-    a(amphi_iter, p=0.25)
->>>>>>> e175be01
 ```
 
 Similarly to *amphibian variables*, there is a thing called *amphibian iterators* that are valid on both sides. They are defined by `I` followed by a letter from the alphabet (uppercase or lowercase) : `I.a`, `I.A`, `I.Z`, `I.j`. They can be use as substitutes for your regular manual recursive iterators. In the example above, I am using an *amphibian iterator* to summon a breakbeat.
@@ -673,13 +508,8 @@
 ```python
 @swim
 def amphi_iter(p=0.25):
-<<<<<<< HEAD
     D('amencutup:[1:10]', speed='1|2|i.i=0', i=i.i)
     again(amphi_iter, p=0.25)
-=======
-    D('amencutup:[1:10]', speep='1|2|I.i=0', i=I.i)
-    a(amphi_iter, p=0.25)
->>>>>>> e175be01
 ```
 
 These iterators can be reset or set on the pattern side!
@@ -690,15 +520,9 @@
     if random() > 0.8:
         I.i = [1, 5]
     else:
-<<<<<<< HEAD
         i.i = [1, 2]
     D('amencutup:[1:10]', speed='i.v|i.v=[1,2]', i=i.i)
     again(amphi_iter, p=0.25)
-=======
-        I.i = [1, 2]
-    D('amencutup:[1:10]', speep='I.v|I.v=[1,2]', i=I.i)
-    a(amphi_iter, p=0.25)
->>>>>>> e175be01
 ```
 Similarly, you can define the step value between each value by providing a list of two numbers. This is valid on both sides.
 
