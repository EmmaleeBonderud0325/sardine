---
hide:
    - navigation
---

The Sardinopedia is a growing collection of interesting **Sardine** patterns. Patterns worthy of inclusion in the Sardinopedia must at least possess one of the following qualities:

- **they are demonstrative**: they demonstrate something made possible by **Sardine**.

- **they are didactic**: they teach you how to use **Sardine**.

- **they are musical**: they have an interesting musical result.

- **they are odd**: they show something odd, unexpected, funny, etc...

This is a collaborative **Sardine** patterns repository. Feel free to contribute by altering the file in your `docs/` folder and to add whatever you see fit! There are some areas where the Sardinopedia is a bit lacking!

## Demonstration patterns

These patterns are small songs and/or long patterns that you can copy and paste to familiarise yourself with the syntax. Change some values, comment a few lines here and there. Try to learn how to move and alter **Sardine** code.


## Basic (Swimming lessons)

This section will help you to grow more confident with *swimming functions*. They must dance before your eyes like a group of sardines swimming in the ocean. They are not really elegant Python code. It's better to be acustomed to using them before attempting to play live.

### Out-of-time

```python3
S('bd').out()
```

This command emits a single bass kick. How? Let's break it down.

1. It uses the [Sender objects](#senders) class generator `S('...')`. 
2. As the parameter is `'bd'`, a string refering to a bass drum, a sample with this file name is searched in the right directory.
3. When the `.out()` method of the Sender object is called, **Sardine** sends a message to SuperCollider which emits the sound.

In **Sardine**, you can use Sender objects outside of a recursive function. It will work, but you will be un-timed, or out-of-time. This technique can be used to trigger long samples, FXs, etc... It can also be used to change (non-periodcally) some values on your MIDI synthesizers or OSC receivers.

### Swimming

```python3
@swim # or @die
def basic():
    print('I am swimming now!')
    again(basic)

hush(basic) # or panic()
```
The most basic function you can write. This is the skeleton of a *swimming function*. You will encounter it everytime you play with **Sardine**.

Behind the stage, the `@swim` decorator will provide all the necessary plumbing required to play sounds.

The `again(...)` function is how the recursion happens, by adding a future execution of the function to the clock.

Redeclaring the function with the `@die` decorator will stop the recursivity, ending the production of sound.

Using `hush(function_name)` will halt the function execution. `panic()` is a more powerful function than `hush`. It will halt all *swimming functions* in **Sardine** and also kill every synthesizer / sampler currently running. This is useful if you feel that you are loosing control when playing with loud or very long samples.


### Swimming with style

```python3
@swim 
def basic(d=0.5, i=0):
    print('I am swimming now!')
    again(basic, d=0.5, i=i+1)

hush(basic)
```

The most common function. A function with a duration and an iterator passed as argument. This is the one you should save as a snippet somewhere in your text editor.

- The `d` parameter is the function's **duration**,  the `0.5` value representing half of a beat.  

- The `i` parameter is an hand-crafted **iterator**, here progressively incremented. It works by adding 1 every time the *swimming function* loops around.

### Drowning in numbers

```python3
@swim 
def basic(d=0.5, i=0, j=0, k=0):
    print(f'I am swimming with {i}, {j}, and {k}!')
    again(basic, d=0.5, i=i+1, j=j+2, k=P('r*10', i))

hush(basic)
```

A function with three different iterators. Why not? Notice how the iterator values are evolving independently. 

`i` is a basic increment, while `j` walks through even numbers. And `k` is randomized using the notation `P('r*10', i)`. To learn more about this, please refer below to [Patterning basics](#patterning-basics) and [Time tokens](#time-tokens).
 
### Swimming with friends

```python3
def calling_you():
    print('I hear you')

@swim 
def basic():
    calling_you()
    again(basic)

hush(basic)
```
A swimming function can call a regular function (*i.e.* a function with no **Sardine** decorator).

### Synchronized Swimming

```python3
@swim
def first():
    print('first!')
    again(second)
def second():
    print('second!')
    again(first)
```
A swimming function calling another one, calling back the first. This is a bit hacky but it is possible.

### Waterpolo

```python3
@swim
def first(d=0.5, rng=0):
    print(f"Received: {rng}")
    rng = randint(1,10)
    print(f"Sending: {rng}")
    again(second, d=0.5, rng=rng)

# evaluate me first
def second(d=0.5, rng=0):
    print(f"Received: {rng}")
    rng = randint(1,10)
    print(f"Sending: {rng}")
    again(first, d=0.5, rng=rng)
```
Feeding one swimming function with the data of another.

### Recursion aliases

The function to perform recursion has multiple names because it is very important: `again`, `anew`, `a`. These aliases all refer to the same low-level function named `c.schedule` that talks directly to **Sardine**'s scheduler.


## Advanced (Swimming fast)

This section requires a good understanding of general **Sardine** concepts. I recommend reading the rest of documentation/*Sardinopedia* before diving into the following section. You need to understand [patterns](#patterning-basics), [senders](#senders), and a few other concepts. Moreover, you don't need it to be a proficient **Sardine** user anyway!

### Swimming at clock speed

```python

@swim 
def fast(d=0.25, i=0):
    S('bd', speed='0.5,2', legato=0.1).out(i, div=4, rate=2)
    S('hh, jvbass:0|8|4,', 
            pan='{0,1,0.1}',
            legato=0.1).out(i, div=8 if rarely()
                    else 5, rate=2)
    S('cp', legato=0.1).out(i, div=8)
    a(fast, d=1/8, i=i+1)
```
**Sardine** swimming functions are usually slow (compared to clock speed). However, you can speed up your recursions by working closer to the **clock tick** level. It means that you will get better rythmic precision, a more fined grained control over time and events and that you can will be able to write more groovy or swinging code. It will also make your LFOs and signal-like patterns much more efficient. 

The recipe for *fast swimming* is the following:

- Use a very fast recursion speed (`1/8`, `1/16`, `1/32`), usually constant (no patterning).

- Play a lot with silences and with the arguments of `.out(iterator, div, rate)`. 

### Fast swimming template

```python
@swim 
def fast(d=0.5, i=0):
    # print("Damn, that's fast!")
    a(fast, d=1/32, i=i+1)
```
This is the template for a fast swimming function. You can skip the iterator if you don't need it or if you wish to use another iteration tool (such as [amphibian variables](#amphibian-variables)). This function is really fast. Uncomment the `print` statement to notice how fast it is. To learn how to control it efficiently, take a look at the following sections about divisors and the rate factor.

### Divisors

```python

@swim 
def fast(d=0.5, i=0):
    S('bd').out(i, div=8)
    a(fast, d=1/16, i=i+1)
```
The `.out()` method as well as the independant `P()` [object](#patterning-freely-p) can take up to three arguments:

- `i` (*int*): the iterator for patterning. **Mandatory** for the two other arguments to work properly. It gives an index on which other operations will be based.

- `div` (*int*): **a timing divisor**. It feels like using a modulo operation. If `div=4`, the event will hit once every 4 iterations. The default is `div=1`, where every event is a hit!

- `rate` (*float*): a speed factor for iterating over pattern values. It will slow down or speed up the speed at which the pattern values are indexed on. For the pattern `1, 2, 3` and a rate of `0.5`, the result will be `1, 1, 2, 2, 3, 3`.

In the above example, we are playing with various divisors to get an interesting rythmic pattern.

```python
@swim 
def fast(d=0.5, i=0):
    S('bd').out(i, div=8)
    S('hh').out(i, div=7)
    S('sd').out(i, div=16)
    a(fast, d=1/16, i=i+1)
```

### Pattern speed

```python
# This is the classic Sardine slow function
@swim 
def slow(d=0.5):
    S('bd, hh, sn, hh').out(i.i)
    a(slow, d=0.25)

hush()    
  
# This is a fast Sardine function
@swim 
def fast(d=1/16):
    S('bd, hh, sn, hh').out(i.i, div=4, rate=1)
    a(fast, d=1/16)
```
The two functions above yield a similar musical result. However, the fast version goes further by making use of all the parameters `.out()` can take. As you can see, there is a `rate` argument determining how fast we should iterate over the values of our pattern. Try altering it to see what is going on!

By default, `rate=1` means that we will move forward to the next index of our patterns for every division (`1`). Changing rate to `2` (`rate=2`) means that we will move forward to the next index of the pattern twice as slow, because it will take 2 divisions to do so. You can also move in a pattern twice as fast (`rate=0.5`), etc...

It is not currently possible to have one rate for each and every value in the pattern. The rate is globally applied to each and every parameter. However, clever use of the pattern notation will allow you to give a duration to each and every event :)

## Senders

### Bassdrum (S)

```python3
@swim
def bd(d=0.5):
    S('bd').out()
    again(bd, d=0.5)
```
A simple bassdrum playing on every half-beat. This is the most basic sound-making function you can write. 

### Bassdrum fun (S)

```python3
@swim
def bd(d=0.5):
    S('bd', speed='r*4', legato='r', cutoff='100+0~4000').out()
    again(bd, d=0.25)
```
A simple bassdrum but some parameters have been tweaked to be random.

The additional parameters are :

- `speed` will reverse (<0), slow (0-1), or accelerate the sample (>1) by altering the playback speed. The `r` token provides randomization between `0.0` and `1.0` (*float*).
- `legato` defines the maximum duration of the sample before cutting it, here randomized in the `0` to `1` range that corresponds to a second.
- `cutoff` will attenuate some frequencies. This is the cutoff frequency of a lowpass filter that shuts down frequencies higher to the frequency cutoff. The cutoff frequency is guaranteed to be at least `100` plus a certain amount between `0` and `4000`.

### Breakbeat (S)

```python3
@swim
def bd(d=0.5, i=0):
    S('amencutup:0~20').out(i)
    again(bd, d=0.25, i=i+1)
```
Picking a random sample in a folder containing slices of the classic [amen break](https://en.wikipedia.org/wiki/Amen_break). You could have a successful career doing this in front of audiences. Once again, the *magic* happens with the `sample:r*X` notation, which randomizes which sample is read on each execution, making it unpredictable.

### Sample sequence (S)

```python3
@swim
def bd(d=0.5, i=0):
    S('bd,hh,sn,hh').out(i)
    again(bd, d=0.5, i=i+1)
```
Your classic four-on-the-floor written on one line.

### Piling up samples (S)

```python3
@swim
def pluck(d=0.5, i=0):
    S('pluck').out(i)
    S('pluck:1').out(i)
    S('pluck:2').out(i)
    S('pluck:3').out(i)
    again(pluck, d=0.5, i=i+1)
```
You can stack events easily by just calling `S()` multiple times. In the above example, it happens that `pluck` samples are nicely order and are generating a chord if you struck them in parallel. How cool!

### MIDI Note (M)

```python3
@swim
def midi(d=0.5, i=0):
    M().out()
    again(midi, d=0.5, i=i+1)
```
No argument required to send a MIDI Note (60) at full velocity (127) on the first default MIDI channel. Arguments are only used to specify further or to override default values.

### MIDI Tune (M)

```python3
@swim
def midi(d=0.5, i=0):
    M(note='C5,D5,E5,G5,E5,D5,G5,C5').out(i)
    again(midi, d=0.5, i=i+1)
```
Playing a little melody by tweaking the `note` argument.

### Full MIDI Tune (M)

```python3
@swim
def midi(d=0.5, i=0):
    M(channel='0,1,2,3',
      velocity='20 + (r*80)',
      dur=0.4,
      note='C5,D5,E5,G5,E5,D5,G5,C5').out(i)
    again(midi, d=0.5, i=i+1)
```
The same melody spreaded out on three MIDI channels (one per note) with random velocity.

### Other messages (M)

```python3
@swim
def midi(d=0.5, i=0):
    M(channel='0,1,2,3',
      velocity='20 + (r*80)',
      dur=0.4,
      note='C5,D5,E5,G5,E5,D5,G5,C5').out(i)
    pgch(P('1,2,3,4', i)) # switching
    cc(channel=0, control=20, value=50) # control
    again(midi, d=0.5, i=i+1)
```
Switching between program `1`, `2`, `3` and `4` on your MIDI Synth. Sending a control change on channel `0`, number `20` for a value of `50`.

### Sending OSC (O)

```python3
my_osc = OSC(ip="127.0.0.1", port=23000, name="Bibu", ahead_amount=0.25)
```
This is the command you must use if you would like to create a new OSC client. The `ahead_amount` parameter is used to determine a certain amount of time nudge between calling the OSC Sender and sending the message. It can be useful for synchronisation purposes.

Once this is done, you can use `O()` for sending OSC messages to that address:
```python
# Simple address
O(my_osc, 'loulou', value='1,2,3,4').out()

# Composed address (_ equals /)
O(my_osc, 'loulou/yves', value='1,2,3,4').out()

```
Note how `O()` takes an additional argument compared to other senders. You must provide a valid OSC client for it to work because you can have multiple senders sending at different addresses. Everything else is patternable like usual.

### Receiving OSC (O)

You can also receive and track incoming OSC values. In fact, you can even attach callbacks to incoming OSC messages and turn **Sardine** into a soundbox so let's do it!

```python
info = Receiver(25000)
def funny_sound():
    S('bip', shape=0.9, room=0.9).out()
info.attach('/bip/', funny_sound)
```
Yeah, that's everything you need! In the above example, we are declaring a new `Receiver` object that maps to a given port on the given IP address (with `localhost` being the default). All we have to do next is to map a function to every message being received at that address and poof. We now have a working soundbox. Let's break this down and take a look at all the features you can do when receiving OSC.

Let's take a look at the `Receiver`:
```python
info = Receiver(port, ip, name)
```
You will find your usual suspects: `port`, `ip` and `name` (that is not used for anything useful really). There are three methods you can call on your `Receiver` object:

- `.attach(address: str, function: Callable, watch: bool)` : attach a callback to a given address. It must be a function. Additionally, you can set `watch` to `True` (`False` by default) to also run the `.watch` method automatically afterhands.

- `.watch(address: str)` : give an address. The object will track the last received value on that address. If nothing has been received yet, it will return `None` instead of crashing \o/.

- `.get(address)` : retrieve the last received value to that address. You must have used `.watch()` before to register this address to be watched. Otherwise, you will get nothing.

### Blending OSC in a pattern (0)

If you are receiving something, you can now use it in your patterns to map a captor, a sensor or a controller to a **Sardine** pattern. If you combo this with [amphibian-variables](#amphibian-variables), you can now contaminate your patterns with values coming from your incoming data:

```python
info = Receiver(25000)
info.watch('/sitar/speed/')

@swim 
def contamination(d=0.5, i=0):
    v.a = info.get('/sitar/speed/')['args'][0]
    S('sitar', speed='v.a').out()
    a(contamination, d=0.5, i=i+1)
```

This opens up the way for environmental reactive patterns that can be modified on-the-fly and that will blend code and human interaction.

## Rhythm

### Probability rhythm

```python3
@swim
def bd(d=0.5):
    if often():
        S('bd').out()
    if sometimes():
        S('hh').out()
    else:
        S('pluck').out()
    # condensed 
    S('sd', trig=1 if sometimes() else 0).out()
    again(bd, d=0.5)
```

Building rhythms based on chance that an event will happen. Rolling a dice. These small functions are borrowed from **TidalCycles** that is using them intensively in its very thorough patterning system.

### Binary rhythm

```python3
@swim
def bd(d=0.5, i=0):
    S('bd', trig=bin(20103)).out(i)
    again(bd, d=0.5, i=i+1)
```
Using the binary representation of a number to build a rhythm. You don't need to know what the representation is to get an interesting rhythm out of it. Feed anything to the `bin` function and get something out!

### Euclidian rhythm

```python3
@swim
def bd(d=0.5, i=0):
    S('bd:r*20', trig=euclid(1,4)).out(i)
    S('hh:r*20', trig=euclid(6,8)).out(i)
    S('sd:r*20', trig=euclid(2,4)).out(i)
    again(bd, d=0.5, i=i+1)
```
Building euclidian rhythms by using the `trig` argument. Note that this is not really an euclidian rhythm but it sure does look and feel like it. Trig allows you to skip an event.

### Shifting rhythm

```python3
@swim
def bd(d=0.5, i=0):
    S('bd:r*20', trig=euclid(1,4)).out(i)
    S('hh:0~5', trig=euclid(6,8)).out(i)
    S('sd:$%20', trig=euclid(2,4)).out(i)
    again(bd, d=P('0.5!8, 0.25!4', i), i=i+1)
```
Pattern the recursion delay to get free rhythms! You can even skip playing with `trig` and just play with the recursion `delay` if you feel like it!

### Imperative rhythm

```python3
@swim
def zoom(d=0.5, i=0):
    S('bd:r*20').out(i)
    sleep(0.25)
    S('hh:r*20', trig=euclid(6,8)).out(i)
    sleep(0.125)
    S('sd:r*20', trig=euclid(2,4)).out(i)
    again(zoom, d=0.5, i=i+1)
```
Create rhythm using the `sleep()` function. Fully compatible with everything else! It is usually a good idea to use `sleep()` after having composed something complex to slice time even more.

### Silence rhythms

```python3
@swim 
def silence_rhythm(d=0.5, i=0):
    S('bd').out(i, div=4)
    S('hh:2').out(i, div=2)
    S('drum:2+r*5').out(i, div=3)
    a(silence_rhythm, d=1/8, i=i+1)
```

Play with the `div` amount to generate interesting rhythms.

## Sampling

Sampling is taken care of by **SuperDirt** but I don't think that an official documentation of the API exists outside of the documentation provided by libraries using it. So be it, here are some basics for you to get started :)

### Sampler basics (S)

```python3
@swim
def hh(d=0.5):
    S('hh').out(i)
    again(hh, d=0.5)
```
This will play the first file in the `hh` folder, loaded via **SuperDirt**.

```python3
@swim
def hh(d=0.5):
    S('hh:1').out(i)
    again(hh, d=0.5)
```
This will play the second file, etc... Numbers wrap around, so you can't overflow and play a file that doesn't exist. It means that you can iterate freely on the sample number without fear.

### Sample playback speed (S)

```python
@swim
def hh(d=0.5):
    S('jvbass:0', speed='1,2,3,4').out(i.i)
    again(hh, d=0.5)=
```
You can pitch samples up or down by changing the playback speed. `1` is the normal playback speed, `2` twice as fast and `0` will not play anything at all. You can play a file in reverse speed by inputting negative values such as `-1` for backwards normal speed, etc... Beware of very low numbers close to `0` as they will be sometimes harder to hear but will still take memory to be played, especially if there is nothing to stop them.

### Sample playback volume (S)

```python
@swim
def loud(d=0.5):
    S('bd', speed='1', amp=1).out(i.i)
    again(hh, d=0.5)
```
This bassdrum will be played very loud. The `amp` parameter will determine the volume of audio playback for a given sample. `0` equals to silence. `1` corresponds to full volume, with distortion of the audio signal being allowed for larger values.

```python
@swim
def loud(d=0.5):
    S('bd', speed='1', gain=1).out(i.i)
    again(hh, d=0.5)
```
Gain is slightly similar to `amp`. The difference lies in the scaling. While `amp` is defined as a value on a linear scale, `gain` is defined on an exponential scale. The higher you go, the more subtle the change. Folks from the TidalCycles documentation recommend a value between `0` and `1.5` for better use.

### Cutting/Stopping samples (S)

```python
@swim
def cutting(d=0.5):
    S('jvbass:0', legato=0.1).out(i.i)
    again(cutting, d=0.5)
```
The `legato` parameter can be used to cut a sample hard after a given amount of time. It is a very useful parameter not to overlap sounds too much if you ever needed it. It can also be used a safety parameter for playing back long samples without loosing control over the stop time.


```python
@swim
def cutting(d=0.5):
    S('jvbass:0', cut=1).out(i.i)
    again(cutting, d=0.5)
```
The `cut` parameter will cut the previously playing sample if trigerred on the same orbit. This is just like `legato` except that the duration of the `legato` will depend on the time spent between two sounds.


```python
@swim
def cutting(d=0.5):
    S('jvbass:0', sustain=0.01).out(i.i)
    again(cutting, d=0.5)
```
The `sustain` value will determine the length of audio playback (in seconds).

### Sample position (S)

```python
@swim
def position(d=0.5):
    S('fire', speed='1', begin=0.1, end=0.5, amp=0.5).out(i.i)
    again(position, d=2)
```
When playing long audio samples, you might want to *scroll* through the file, moving the playhead accross the file. You can use the `begin` and `end` parameters (from `0` to `1`) to set the begin playback point and the end playback point. You can pattern the `begin` parameter with great expressive effect.

### Sample stretching (S)

```python
<<<<<<< HEAD
@swim 
def streeeetch():
    S('long', 
        begin='r/2', 
        legato=2, 
        timescale=1.2).out()
=======
@swim
def streeeetch(d=0.5):
    S('fire', 
            begin='r/2',
            legato=1,
            amp=0.5,
            timescale=2.7).out()
>>>>>>> cea16945
    a(streeeetch)
```

You can get some interesting effects by using the `timescale` parameter (between `0` and `3` recommended) for stretching a sample over a given amount of time. This will result in a more *grainy* sound. This is some sort of timestretching for audio samples. Higher values ( >3 ) for timescale work with more distortion to the sound. This can yield interesting results for more experimental sound.

## Pitch

### Playback speed (S)

```python3
@swim
def hh(d=0.5, i=0):
    S('hh', speed='{1,8}').out(i)
    again(hh, d=0.5, i=i+1)
```
Changing the speed of audio playback for a given audio sample. Cheap version of tuning.

### Sample to pitch (S)

```python3
@swim
def hh(d=0.5, i=0):
    S('hh', midinote='C5!3, E5, G5').out(i)
    again(hh, d=0.5, i=i+1)
```
Pitching an audio sample relatively to a MIDI note.

### Sample to freq (S)

```python3
@swim
def hh(d=0.5, i=0):
    S('hh', freq='100 + (r*2000)').out(i)
    again(hh, d=0.5, i=i+1)
```
Pitching an audio sample relatively to a given frequency (in `hertz`).

## Texture and effects

## Patterning basics

### Patterning freely (P)

```python3
@swim
def free(d=0.5, i=0):
    # Look at P
    print(P('1,2,3,4', i))
    again(free, d=0.5, i=i+1)
```
`P()` is an interface to the patterning system. Write a pattern between quotation marks (`''` or `""`) and get something back. You will need to feed the pattern system a value to extract an index (`i`).

### Patterning in Senders (P)

```python3
@swim
def boom(d=0.5, i=0):
    S('bd', 
        cutoff='r*2000',
        speed='1,2,3,4').out(i)
    again(boom, d=0.5, i=i+1)
```
Sender objects are automatically turning string arguments into patterns. Feed the index value to the `.out()` method.

### Patterning using both methods (P)

```python3
@swim
def boom(d=0.5, i=0):
    S('bd', 
        cutoff=P('r*2000', i),
        speed='1,2,3,4').out(i)
    again(boom, d=0.5, i=i+1)
```
The result of this *swimming function* is strictly similar to the one directly above. Notice the difference in coding style, with the usage of `P()`.

### See me change (P)

```python3
@swim
def boom(d=0.5, i=0):
    S('bd', 
        cutoff=P('r*2000', i),
        speed='1,2,3,4').out(i)
    again(boom, d=0.5, i=i+1 if random() > 0.5 else -1)
```
Playing around with the basic `i` iterator structure.

### Index madness (P)

```python3
@swim
def boom(d=0.5, i=0):
    S('bd', 
        cutoff=P('r*2000, 500, 1000', i%2),
        speed='1,2,3,4').out(randint(1,4))
    again(boom, d=0.5, i=i+1)
```
You can be creative with pattern indexes and get random sequences, drunk walks, reversed sequences, etc... Be sure to always have a few different iterators close by to morph your sequences really fast.

## Pattern syntax

There is a whole programming language inside of **Sardine**. This language is dedicated to creating patterns of notes, numbers, samples and addresses. It is an ongoing project and might be subject to change in upcoming versions but there is a subset of stable features that you can use without risking your code to break too fast :) The syntax, much like the syntax of a regular general-purpose programming languages is organised in primitive types and things you can do on/with them. It is very reminescent of **Python** but with a twist!

## Primitive types

### Integers and floating-point numbers

```python3
@swim
def number(d=0.5, i=0):
    print(P('1, 1+1, 1*2, 1/3, 1%4, 1+(2+(5/2))', i))
    again(number, d=0.5, i=i+1)
```
You can write numbers (both *integers* and *floating point numbers*) and use common operators such as **addition**, **substraction**, **division**, **multiplication**, **modulo**, etc... For precision in your calculations, you can of course resort to using parentheses. By default, **Sardine** is made so that most arithmetic operators can be used on almost anything, expect if intuitively it doesn't make sense at all like multiplying a string against a string.


#### Time-dependant numbers 

```python3
@swim
def number(d=0.5, i=0):
    print(P('$, r, m, p', i))
    again(number, d=0.5, i=i+1)
```

Some number tokens are clock-time dependant (based on **Sardine** clock time) and refer to a moment in time. Depending on the moment your recursion takes place, you might see some values recurring because you are not polling continuously but polling just a tiny and predictible moment in time. 

- `$`: **tick**, the tick number since the clock started.
- `$.p`: **phase**, a number between `0` and your `c.ppqn`.
- `$.m`: **measure**, the measure since the clock started.


```python3
@swim
def number(d=0.5, i=0):
<<<<<<< HEAD
    print(P('$, $.m, $.p')).out(i)
=======
    print(P('r, m, p', i))
>>>>>>> cea16945
    again(number, d=0.5, i=i+1)
```

Some other number tokens are absolute-time dependant. They are mostly used for long-running sequences and/or for introducing a random factor in the result of the expression. You will notice that they are prefixed by `$`.

```python3
@swim
def random(d=0.5, i=0):
    print(P('T.U, T.Y, T.M, T.D, T.h, T.m, T.s, T.µ', i))
    again(random, d=0.5, i=i+1)
```

- `T.U`: Unix Time, the current Unix Time.
- `T.Y`: year, the current year.
- `T.M`: month, the current month.
- `T.D`: day, the current day.
- `T.h`: hour, the current hour.
- `T.m`: minute, the current minute.
- `T.s`: second, the current second.
- `T.µ`: microsecond, the current microsecond.

#### Random numbers

You can write random numbers by using the letter `r`. By default, `r` will return a floating point number between `0.0` and `1.0` but it will be casted to integer if it makes more sense in that context (`e.g.` `sample:r*8`).

#### Generating patterns out of time-dependant numbers

```python3
@swim
def random(d=0.5, i=0):
    S('cp', speed='$%20').out(i)
    again(random, d=0.5, i=i+1)
```
Timed tokens make good *low frequency oscillators*, *ramps* or oscillating patterns. Playing with time tokens using modulos, using the `s()`, `c()` or `t()` function is a great way to get generative results out of a predictible sequence. It is very important to practice doing this, especially if you are planning to do some [fast swimming](#advanced-swimming-fast).

### Notes

```python3
@swim
def notes(d=0.5, i=0):
    S('pluck', midinote='C5,D5,E5,F5,G5').out(i)
    again(notes, d=0.5, i=i+1)
```
Notes are one of the primitives you can use in patterns. Notes will always be converted to some MIDI value (an integer value between `0` and `127`). Notes will be converted to some MIDI value used by **SuperDirt**. If you need more precision, speak in hertzs (`freq=402.230239`). Notes are numbers too (!!). You can do math on them if you wish to. The syntax to write notes is the following:

- 1) **[MANDATORY]** capital letter indicating the note name: `C`,`D`,`E`,`F`,`G`,`A`,`B`.
- 2) **[FACULTATIVE]** flat or sharp: `#`, `b`.
- 3) **[FACULTATIVE]** octave number: `0`..`9`.

You can also use french/canadian note names if you will: `Do, Ré, Mi, Fa, Sol, La, Si`. If MIDI is your prefered language and you only think about numbers, use numbers!


#### Note qualifiers

```python3
@swim
def notes(d=0.5, i=0):
    S('pluck', midinote='C5@penta').out(i)
    again(notes, d=0.5, i=i+1)
```
You can use the `@` to **qualify** a note, to summon a collection of notes or a structure based on the provided note. `C@penta` will raise a major pentatonic scale based on middle C. Be careful while using them as they will instantly turn a single token into a list of `x` tokens. You might want to filter part of a qualifiers note collection.

```python
# ====== #
# Chords #
# ====== #

"dim": [0, 3, 6, 12]
"dim9": [0, 3, 6, 9, 14]
"hdim7": [0, 3, 6, 10]
"hdim9": [0, 3, 6, 10, 14]
"hdimb9": [0, 3, 6, 10, 13]
"dim7": [0, 3, 6, 9]
"7dim5": [0, 4, 6, 10]
"aug": [0, 4, 8, 12]
"augMaj7": [0, 4, 8, 11]
"aug7": [0, 4, 8, 10]
"aug9": [0, 4, 10, 14]
"maj": [0, 4, 7, 12]
"maj7": [0, 4, 7, 11]
"maj9": [0, 4, 11, 14]
"minmaj7": [0, 3, 7, 11]
"5": [0, 7, 12]
"6": [0, 4, 7, 9]
"7": [0, 4, 7, 10]
"9": [0, 4, 10, 14]
"b9": [0, 4, 10, 13]
"mM9": [0, 3, 11, 14]
"min": [0, 3, 7, 12]
"min7": [0, 3, 7, 10]
"min9": [0, 3, 10, 14]
"sus4": [0, 5, 7, 12]
"sus2": [0, 2, 7, 12]
"b5": [0, 4, 6, 12]
"mb5": [0, 3, 6, 12]

# ================== #
# Scales begin here  #
# ================== #

"major": [0, 2, 4, 5, 7, 9, 11]
"minor": [0, 2, 3, 5, 7, 8, 10]
"hminor": [0, 2, 3, 5, 7, 8, 11]
"^minor": [0, 2, 3, 5, 7, 9, 11]  # doesn't work
"vminor": [0, 2, 3, 5, 7, 8, 10]
"penta": [0, 2, 4, 7, 9]
"acoustic": [0, 2, 4, 6, 7, 9, 10]
"aeolian": [0, 2, 3, 5, 7, 8, 10]
"algerian": [0, 2, 3, 6, 7, 9, 11, 12, 14, 15, 17]
"superlocrian": [0, 1, 3, 4, 6, 8, 10]
"augmented": [0, 3, 4, 7, 8, 11]
"bebop": [0, 2, 4, 5, 7, 9, 10, 11]
"blues": [0, 3, 5, 6, 7, 10]
"chromatic": [0, 1, 2, 3, 4, 5, 6, 7, 8, 9, 10, 11]
"dorian": [0, 2, 3, 5, 7, 9, 10]
"doubleharmonic": [0, 1, 4, 5, 8, 11]
"enigmatic": [0, 1, 4, 6, 8, 10, 11]
"flamenco": [0, 1, 4, 5, 7, 8, 11]
"gypsy": [0, 2, 3, 6, 7, 8, 10]
"halfdim": [0, 2, 3, 5, 6, 8, 10]
"harmmajor": [0, 2, 4, 5, 7, 8, 11]
"harmminor": [0, 2, 3, 5, 7, 8, 11]
"hirajoshi": [0, 4, 6, 7, 11]
"hungarianminor": [0, 2, 3, 6, 7, 8, 11]
"hungarianmajor": [0, 3, 4, 6, 7, 9, 10]
"in": [0, 1, 5, 7, 8]
"insen": [0, 1, 5, 7, 10]
"ionian": [0, 2, 4, 5, 7, 9, 11]
"istrian": [0, 1, 3, 4, 6, 7]
"iwato": [0, 1, 5, 6, 10]
"locrian": [0, 1, 3, 5, 6, 8, 10]
"lydianaug": [0, 2, 4, 6, 8, 9, 11]
"lydian": [0, 2, 4, 5, 7, 8, 9, 11]
"majorlocrian": [0, 2, 4, 5, 6, 8, 10]
"majorpenta": [0, 2, 4, 7, 9]
"minorpenta": [0, 3, 5, 7, 10]
"melominup": [0, 2, 3, 5, 7, 9, 11]
"melomindown": [0, 2, 3, 5, 7, 8, 10]
"mixolydian": [0, 2, 4, 5, 7, 9, 10]
"neapolitan": [0, 1, 3, 5, 7, 8, 11]
"octatonic": [0, 2, 3, 5, 6, 8, 9, 11]
"octatonic2": [0, 1, 3, 4, 6, 7, 9, 10]
"persian": [0, 1, 4, 5, 6, 8, 11]
"phrygian": [0, 1, 4, 5, 7, 8, 10]
"prometheus": [0, 2, 4, 6, 9, 10]
"harmonics": [0, 3, 4, 5, 7, 9]
"tritone": [0, 1, 4, 6, 7, 10]
"ukrainian": [0, 2, 3, 6, 7, 9, 10]
"whole": [0, 2, 4, 6, 8, 10]
"yo": [0, 3, 5, 7, 10]
"symetrical": [0, 1, 2, 6, 7, 10]
"symetrical2": [0, 2, 3, 6, 8, 10]
"messiaen1": [0, 2, 4, 6, 8, 10]
"messiaen2": [0, 1, 3, 4, 6, 7, 9, 10]
"messiaen3": [0, 2, 3, 4, 6, 7, 8, 10, 11]
"messiaen4": [0, 1, 2, 4, 6, 7, 8, 11]
"messiaen5": [0, 1, 5, 6, 7, 11]
"messiaen6": [0, 2, 4, 5, 6, 8]
"messiaen7": [0, 1, 2, 3, 5, 6, 7, 8, 9, 11]

# ================================== #
# Structures (other musical objects) #
# ================================== #

"fourths": [0, 4, 10, 15, 20]
"fifths": [0, 7, 14, 21, 28]
"sixths": [0, 9, 17, 26, 35]
"thirds": [0, 4, 8, 12]
"octaves": [0, 12, 24, 36, 48]
```

These qualifiers are useful in combination with some other functions like `filt()` or `quant()` because they allow you to build complex tonal objets by entering a random list of integers.


#### Note modifiers

```python3
@swim
def notes(d=0.5, i=0):
    S('pluck', midinote='disco(C5@penta)'.out(i)
    again(notes, d=0.5, i=i+1)
```

Functions can be used to further refine the effect of a modifier. There is a long list of functions that you can apply, such as `disco()` or `adisco()` as shown in the preceding example. If you ever wonder about the list of possible functions, refer to the **Sardinopedia** or enter any function name. If the function name is wrong, the list of possible functions will be printed out in the terminal.

#### Mathematics on notes

```python3
@swim
def notes(d=0.5, i=0):
    S('pluck', midinote='disco(braid(C5+0|4|8@penta'))).out(i)
    again(notes, d=0.5, i=i+1)
```
You can use arithmetic operators on notes like if they were a regular number. That's because they are really just numbers! Random and time-dependant numbers are numbers too. Notes are numbers too so you can add a note to a note even if it doesn't really make sense.

### Names

```python3
@swim
def names(d=0.5, i=0):
    S('bd, pluck, bd, pluck:2+4').out(i)
    again(names, d=0.5, i=i+1)
```
You are using name patterns since you first started to read the **Sardinopedia**! A single letter (if it's not already a note name) can be considered as a name. Be careful! 

#### Addresses

```python3
O(osc_client, "an/address, another/address", value=1, other_value=2).out()
```
Addresses are just like names except that they can contain a `/` separator just like any other typical OSC address out there. They are not really distinct from a name. The difference is only conceptual and in how you use strings.

### Choice 

```python3
@swim
def choosing_stuff(d=0.5, i=0):
    S('bd|pluck', speed='1|2').out(i)
    again(choosing_stuff, d=0.5, i=i+1)
```
The pipe operator `|` can be used on anything to make a 50/50% choice between two tokens. You can also chain them: `1|2|3|4`.

### Ranges

```python3
@swim
def ranges(d=0.5, i=0):
    S('pluck|jvbass', speed='1~5').out(i)
    again(ranges, d=0.5, i=i+1)
```
If you want to generate a number in the range `x` to `y` included, you can use the `~` operator. It spits an integer if you are using integers as boundaries but it will spit out a floating point number if you are using floating point numbers as boundaries. If you use an integer on one side and a floating point number on the other side, a floating point number will be returned.

### Ramps

```python3
@swim
def ramps(d=0.5, i=0):
    S('amencutup:{0,10}', 
        room='{0,1,0.1}',
        cutoff='{1,10}*100').out(i)
    again(ramps, d=0.5, i=i+1)
```
You can generate ramps of integers using the `{1,10}` syntax. This works just like **Python**'s range function. Well, almost... it's way better! You can generate descending ramps easily: `{10,1}`. You can also generate ascending ramps of floating point numbers by precising a step other than `1`: `{1,10,0.5}`. Of course, this also works the other way around :)

### Repeat

```python3
@swim
def repeat_stuff(d=0.5, i=0):
    S('pluck|jvbass', speed='1:2', midinote='C4!4, E4!3, E5, G4!4').out(i)
    again(repeat_stuff, d=0.5, i=i+1)
```
The `!` operator inspired by **TidalCycles** is used to denote the repetition of a value. You can also sometimes use the `!!` operator from the same family. This operator is a bit different, because it is supposed to be used on lists. You can do maths on lists as well with **Sardine**, but this will be detailed in a section later on.

### Silence

```python
@swim 
def silence_demo(d=0.5, i=0):
    S('bd,...').out(i, div=1)
    S('hh,., hh,..').out(i, div=1)
    a(silence_demo, d=1/8, i=i+1)
```

You can use a dot (`.`) inside any pattern to indicate a silence. Silence is a very important and complex topic. Adding silences is a great way to generate interesting patterns. Silences are different for each sender because silence doesn't have the same meaning for a sampler, a MIDI output or an OSC output (`S()`, `M()`, `O()`):

- `S()`: a silence is the absence of a sample. The event will be skipped.

- `M()`: a silence is the absence of a note. The event will be skipped.

- `O()`: a silence is the absence of an address. The event will be skipped.

There is also the interesting case of what I like to call *'parametric silences'*. Take a look at the following example:

```python
@swim 
def silence_demo(d=0.5, i=0):
    S('sitar', legato='0.5', speed='{1,4}, .!8').out(i, div=1)
    a(silence_demo, d=1/8, i=i+1)
```

We always have a sample here. There is no **real** silence but we have still have some silences included in the `speed` subpattern. It also has an effect. In the absence of a value for that silence, **Sardine** will backtrack and search the last value that could have been generated by the pattern. The result of the `speed` parameter will then be `[1,2,3,4,8,8,8,8,8,8,8,8]`. For people familiar with modular synthesis, this is pretty much equivalent to a *sample & hold* mechanism.

It is impossible to write a *parametric silence* composed only of silences. It doesn't mean anything to provide a value and actually not providing it.

## Amphibian variables

### Amphibian variables

```python
v.s = 60 # this is an amphibian variable

@swim 
def fun():
    # Calling it and setting it to v.s + 5
    M(note='v.s = v.s + 5').out()
    if random() > 0.8:
        v.s = 60 # resetting so it doesn't go too high
    again(fun)
```
There is a group of variables called *amphibian variables* that are both valid inside and outside the pattern notation. They are defined by `v` followed by a letter from the alphabet (uppercase or lowercase) : `v.a`, `v.A`, `v.Z`, `v.j`. These variables can be freely manipulated from the Python side or from the pattern side. They are totally transparent.

```python
@swim 
def fun(d=0.25):
    # Now having fun with it
    M(note='v.s = v.s + 5|2').out() # more fun
    if random() > 0.8:
        v.s = 50
    again(fun, d=0.25)
```
You can use them to leverage Python or the pattern syntax for what they do best: patterning or dealing with complex algorithmic transformations. Having them both available makes the pattern syntax even more expressive.

There is a finite list of actions you can perform on *amphibian variables*:

- using them (just by calling them)

- setting them (`v.i = 5`)

- resetting them to 0 (`v.i.reset`)

### Amphibian iterators

```python
@swim
def amphi_iter(d=0.25):
    S('amencutup:{1,10}').out(i.i)
    if random() > 0.8:
        i.i = 0
    a(amphi_iter, d=0.25)
```
Similarly to *amphibian variables*, there is a thing called *amphibian iterators* that are valid on both sides. They are defined by `i` followed by a letter from the alphabet (uppercase or lowercase) : `i.a`, `i.A`, `i.Z`, `i.j`. They can be use as substitutes for your regular manual recursive iterators. In the example above, I am using an *amphibian iterator* to summon a breakbeat.

```python
@swim
def amphi_iter(d=0.25):
    S('amencutup:{1,10}', speed='1|2|i.i=0').out(i.i)
    a(amphi_iter, d=0.25)
```
These iterators can be reset or set on the pattern side!

```python
@swim
def amphi_iter(d=0.25):
    if random() > 0.8:
        i.i = [1, 5]
    else:
        i.i = [1, 2]
    S('amencutup:{1,10}', speed='i.v|i.v=[1,2]').out(i.i)
    a(amphi_iter, d=0.25)
```
Similarly, you can define the step value between each value by providing a list of two numbers. This is valid on both sides.

## The Function Library

**Sardine** pattern notation now comes with a function library. These are functions that should be used directly in the pattern notation to alter a list or a pattern you are working on. They can take basically any input but you will soon figure that some are more specialised than others.

### Sinus, Cosinus, Tangent

* `sin(x)`: **sinus of input** (single tokens or lists). Classic mathematical sinus function.

* `cos(x)`: **cosinus of input** (single tokens or lists). Classic mathematical cosinus function.

* `tan(x)`: **tangent of input** (single tokens or lists). Classic mathematical tangent function.

### Scaling, measuring

* `abs(x)`: Absolute value.
* `max(x)`: Maximum value of list or token itself.
* `min(x)`: Minimum value of list or token itself.
* `mean(x)`: Mean of list or token itself.
* `scale(z, x, y, x', y')`: Bring a value `z` from range `x-y` to range `x'-y'`.
* `clamp(x, y, z)`: Clamp function, limit a value `x` to the minimum `y` to the maximum `z`.

### Reversal, shuffling

* `rev(x)`: Reverse a list.
* `shuf(x)`: Shuffle a list.
* `pal(x)`: palindrome of list.
* `apal(x)`: palindrome of list without repetition of last value.

### Musical functions

* `disco(x)`: Disco function. Every pair note down an octave.
* `adisco(x)`: Anti-disco function. Every pair note up an octave. 
* `bass(x)`: The first note of list is down an octave (not very useful).
* `sopr(x)`: The last note of list is up an octave (not very useful).
* `quant(x, y)`: The last note of list is up an octave (not very useful).

### Voice Leading 

These are two voice leading algorithms. These are only temporary until I figure out a better solution. They usually take a list of four note chords and arrange the voice to minimise movement. They work great but they are not the funniest thing you've ever seen. I'll work on them to make it better!

* `voice(x)`: four-note voice leading algorithm. Naive implementation.
* `dmitri(x)`: four-note voice leading algorithm. Algorithm inspired by Dmitri Tymoczko's work.

### Probabilities 

* `vanish(x, y)`: Takes a list `x`, output only `y`% of values from it.

### Booleans

* `euclid(a, b, c, d)`: Euclidian rhythm function applied to patterns. Takes a pattern `a`, a number of pulses `b`, a number of steps `c` and a rotation amount `d`. Outputs a pattern where the absence of a pulse is a silence and where pulses are values from the pattern.

* `mask(x, y)`: Generalisation of the euclidian rhythm algorithm. Works for any pattern and list of booleans.

### Insertion and rotation

To be documented:

* `in(x, y)`:
* `inp(x, y)`:
* `inrot(x, y)`:
* `inprot(x, y)`:

### Filtering

* `filt(x, y)`:

## SuperCollider interface

### The SC Object
Note: the SC object is only available when you boot SuperCollider / SuperDirt from Sardine. (See the Install page for details.)

```python
SC.meter()
```
If `boot=True` in your `sardine-config`, **SuperCollider** and **SuperDirt** are booted as a subprocess when **Sardine** is initialized. The `SC` object acts as an interface if you ever need to talk directly with **SuperCollider**.

### VUmeter, Scope, FreqScope

```python
SC.meter()
SC.scope()
SC.freqscope()
```
You can open sound visualisation tools from the active **SuperCollider** session by running any of the commands above. Here is a short explanation of what each function do:

- `SC.meter()`: open a window showing VUMeters for each and every physical sound output.
- `SC.scope()`: open an oscilloscope to visualise every audio bus currently declared.
- `SC.freqscope()`: open a frequency spectrum visualizer of the global audio output.

### Sending code to SuperCollider

```python
# Generating a sinewave oscillating at 200hz.
SC.send('a={SinOsc.ar(200) * 0.1}; b = a.play;')

# Freing the synth
SC.send('b.free')
```
You can pipe code from your **Sardine** session to **SuperCollider**. Of course, this is not the best interface ever, but it can surely help to run short commands or to open an article from the **SuperCollider** documentation. To see **SuperDirt** documentation, you can type the following:

```python
SC.send('SuperDirt.help')
```

You will have to work without syntax highlighting. Copying and pasting short and useful commands is probably better if you are not an experienced **SuperCollider** user.<|MERGE_RESOLUTION|>--- conflicted
+++ resolved
@@ -570,14 +570,6 @@
 ### Sample stretching (S)
 
 ```python
-<<<<<<< HEAD
-@swim 
-def streeeetch():
-    S('long', 
-        begin='r/2', 
-        legato=2, 
-        timescale=1.2).out()
-=======
 @swim
 def streeeetch(d=0.5):
     S('fire', 
@@ -585,7 +577,6 @@
             legato=1,
             amp=0.5,
             timescale=2.7).out()
->>>>>>> cea16945
     a(streeeetch)
 ```
 
@@ -722,11 +713,7 @@
 ```python3
 @swim
 def number(d=0.5, i=0):
-<<<<<<< HEAD
     print(P('$, $.m, $.p')).out(i)
-=======
-    print(P('r, m, p', i))
->>>>>>> cea16945
     again(number, d=0.5, i=i+1)
 ```
 
