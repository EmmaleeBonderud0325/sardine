--- conflicted
+++ resolved
@@ -1,376 +1,8 @@
-<<<<<<< HEAD
-from ..io.UserConfig import create_template_configuration_file
-from InquirerPy.validator import EmptyInputValidator
-from InquirerPy.base.control import Choice
-from InquirerPy import inquirer
-from rich.panel import Panel
-from pathlib import Path
-from ..logger import print, logging
-from appdirs import *  # Wildcard used in docs
-import click
-import json
-import mido
-
-
-FUNNY_TEXT = """
-░█████╗░░█████╗░███╗░░██╗███████╗██╗░██████╗░
-██╔══██╗██╔══██╗████╗░██║██╔════╝██║██╔════╝░
-██║░░╚═╝██║░░██║██╔██╗██║█████╗░░██║██║░░██╗░
-██║░░██╗██║░░██║██║╚████║██╔══╝░░██║██║░░╚██╗
-╚█████╔╝╚█████╔╝██║░╚███║██║░░░░░██║╚██████╔╝
-░╚════╝░░╚════╝░╚═╝░░╚══╝╚═╝░░░░░╚═╝░╚═════╝░
-
- This is the configuration tool for Sardine
-"""
-
-# Appdirs boilerplate code
-APP_NAME, APP_AUTHOR = "Sardine", "Bubobubobubo"
-USER_DIR = Path(user_data_dir(APP_NAME, APP_AUTHOR))
-CONFIG_JSON = USER_DIR / "config.json"
-
-
-def read_json_file():
-    """Read JSON File (configuration file)"""
-    with open(str(CONFIG_JSON), "r") as jsonFile:
-        return json.load(jsonFile)
-
-
-def write_json_file(data: dict):
-    """Write to JSON File (configuration file)"""
-    with open(str(CONFIG_JSON), "w") as jsonFile:
-        json.dump(data, jsonFile, indent=4, sort_keys=True)
-
-
-def _edit_configuration(file_name: str):
-    configuration_file = USER_DIR / file_name
-    # If the file already exists, we will read it first before opening editor
-    if configuration_file.is_file():
-        with open(configuration_file, "r") as config:
-            file_content = config.read()
-        edited = click.edit(file_content)
-        if edited is not None:
-            with open(configuration_file, "w+") as config:
-                config.write(edited)
-    else:
-        try:
-            open(configuration_file, "x")
-        except FileExistsError:
-            pass
-        # recurse to write in the file
-        _edit_configuration(file_name)
-
-
-def edit_python_configuration():
-    """Call $EDITOR to edit Python based user configuration"""
-    _edit_configuration("user_configuration.py")
-
-
-def edit_superdirt_configuration():
-    """Call $EDITOR to edit Python based user configuration"""
-    _edit_configuration("default_superdirt.scd")
-
-
-def _select_midi_output(config_file: dict) -> dict:
-    """
-    Select a MIDI port. Provide custom options:
-    - Manual selection (using mido for autocompletion)
-    - Automatic selection (select Sardine port)
-    - Custom port (write it at the command line)
-    """
-
-    choices = ["Automatic", "Manual", "Custom (advanced)"]
-    midi_ports = mido.get_output_names()
-    logging.debug(f"[red]Current MIDI Output: [green]{config_file['midi']}[/green][/red]")
-    print(
-        Panel.fit(
-            f"[red]Current MIDI Output: [green]{config_file['midi']}[/green][/red]"
-        )
-    )
-    menu_select = inquirer.select(
-        message="Select a method for choosing output port:", choices=choices
-    ).execute()
-    if menu_select == choices[1]:  # Manual selection
-        midi_port_selection = inquirer.select(
-            "Select a MIDI port in the following list:", choices=midi_ports
-        ).execute()
-    elif menu_select == choices[0]:  # Automatic selection
-        midi_port_selection = "Sardine"
-    elif menu_select == choices[2]:  # Custom selection
-        midi_port_selection = inquirer.text(
-            message="Enter your desired MIDI Port",
-            completer={k: None for k in midi_ports},
-            multicolumn_complete=True,
-        ).execute()
-    else:
-        midi_port_selection = inquirer.text(
-            message="Enter your desired MIDI Port",
-            completer={k: None for k in midi_ports},
-            multicolumn_complete=True,
-        ).execute()
-    config_file["midi"] = midi_port_selection
-    message = f"[red]Current MIDI Output: [green]{config_file['midi']}[/green][/red]"
-    logging.debug(message)
-    print(
-        Panel.fit(message)
-    )
-    return config_file
-
-
-def _select_bpm_and_timing(config_file: dict) -> dict:
-    """
-    Selection of BPM and various Timing related information
-    """
-    message = (
-                f"[red]Tempo: [green]{config_file['bpm']}[/green][/red] | "
-                + f"[red]Beats: [green]{config_file['beats']}[/green][/red] | "
-                + f"[red]Link: [green]{config_file['link_clock']}[/green][/red]"
-    )
-    logging.debug(message)
-    print(
-        Panel.fit(message)
-    )
-    link_clock = inquirer.select(
-        message="Should Sardine default to the LinkClock?",
-        choices=[
-            Choice(value=False, enabled=True, name="No (internal clock)"),
-            Choice(value=True, name="Yes (external clock)"),
-        ],
-        default=None,
-    ).execute()
-    config_file["link_clock"] = link_clock
-    tempo = inquirer.number(
-        message="Input a new default tempo (BPM):",
-        min_allowed=20,
-        max_allowed=800,
-        validate=EmptyInputValidator(),
-    ).execute()
-    config_file["bpm"] = float(tempo)
-    beats = inquirer.number(
-        message="Select a new number of beats per measure:",
-        default=4,
-        min_allowed=1,
-        max_allowed=999,
-    ).execute()
-    config_file["beats"] = int(beats)
-    message = (
-                f"[red]Tempo: [green]{config_file['bpm']}[/green][/red] | "
-                + f"[red]Beats: [green]{config_file['beats']}[/green][/red] | "
-                + f"[red]Link: [green]{config_file['link_clock']}[/green][/red]"
-            )
-    logging.debug(message)
-    print(
-        Panel.fit(message)
-    )
-    return config_file
-
-
-def _select_supercollider_settings(config_file: dict) -> dict:
-    """Configuration for the SuperCollider subprocess"""
-    message = (
-                f"[red]SuperDirt Handler: [green]{config_file['superdirt_handler']}[/red][/green] | "
-                + f"[red]Boot SuperCollider: [green]{config_file['boot_supercollider']}[/red][/green] | "
-                + f"[red]Sardine boot file: [green]{config_file['sardine_boot_file']}[/red][/green] | "
-                + f"[red]SuperCollider boot Path: [green]{config_file['superdirt_config_path']}[/red][/green]"
-            )
-    logging.debug(message)
-    print(
-        Panel.fit(message)
-    )
-    boot = inquirer.select(
-        message="Add SuperDirt handler to Sardine?",
-        choices=[
-            Choice(value=True, enabled=True, name="Yes"),
-            Choice(value=False, name="No"),
-        ],
-        default=None,
-    ).execute()
-    config_file["superdirt_handler"] = boot
-
-    boot_supercollider = inquirer.select(
-        message="Boot a SuperCollider instance?",
-        choices=[
-            Choice(value=True, enabled=True, name="Yes"),
-            Choice(value=False, name="No"),
-        ],
-        default=None,
-    ).execute()
-    config_file["boot_supercollider"] = boot_supercollider
-
-    sardine_boot_file = inquirer.select(
-        message="Use Sardine boot file (in config folder)?",
-        choices=[
-            Choice(value=True, enabled=True, name="Yes"),
-            Choice(value=False, name="No"),
-        ],
-        default=None,
-    ).execute()
-    config_file["sardine_boot_file"] = sardine_boot_file
-
-    verbose_superdirt = inquirer.select(
-        message="Turn on verbose output for SuperCollider?",
-        choices=[
-            Choice(value=True, enabled=True, name="Yes"),
-            Choice(value=False, name="No"),
-        ],
-        default=None,
-    ).execute()
-    config_file["verbose_superdirt"] = verbose_superdirt
-
-    boot_path = inquirer.text(
-        message="Enter your SuperDirt boot path\n\
-(leave blank for default):"
-    ).execute()
-    if boot_path != "":
-        config_file["superdirt_config_path"] = boot_path
-    message = (
-                f"[red]SuperDirt Handler: [green]{config_file['superdirt_handler']}[/red][/green] | "
-                + f"[red]Boot SuperCollider: [green]{config_file['boot_supercollider']}[/red][/green] | "
-                + f"[red]Sardine boot file: [green]{config_file['sardine_boot_file']}[/red][/green] | "
-                + f"[red]SuperCollider boot Path: [green]{config_file['superdirt_config_path']}[/red][/green]"
-            )
-    logging.debug(message)
-    print(
-        Panel.fit(message)
-    )
-    return config_file
-
-
-def _select_parser(config_file: dict) -> dict:
-    """Select the default parser to be used"""
-    parser = inquirer.select(
-        message="What parser do you wish to play with?",
-        choices=[
-            Choice(value="sardine", enabled=True, name="Sardine"),
-            Choice(value="ziffers", name="Ziffers"),
-        ],
-        default=None,
-    ).execute()
-    config_file["parser"] = parser
-    return config_file
-
-
-def _select_editor(config_file: dict) -> dict:
-    """Select to spawn or not the embedded text editor"""
-    editor = inquirer.select(
-        message="Would you like to open up the embedded code editor?",
-        choices=[
-            Choice(value=True, enabled=True, name="Yes"),
-            Choice(value=False, name="No"),
-        ],
-        default=None,
-    ).execute()
-    config_file["editor"] = editor
-    return config_file
-
-def _select_additional_options(config_file: dict) -> dict:
-    """Select additionals options used by Sardine"""
-    message = (
-                f"[red]Debug mode: [green]{config_file['debug']}[/green][/red] | "
-                + f"[red]User config path: [green]{config_file['user_config_path']}[/green][/red]"
-            )
-    logging.debug(message)
-    print(
-        Panel.fit(message)
-    )
-    debug = inquirer.select(
-        message="Turn on parser debug mode?",
-        choices=[
-            Choice(value=True, enabled=True, name="Yes"),
-            Choice(value=False, name="No"),
-        ],
-        default=None,
-    ).execute()
-    config_file["debug"] = debug
-    user_config_path = inquirer.text(
-        message="Enter your user Python config file path\n\
-(leave blank for default):"
-    ).execute()
-    if user_config_path != "":
-        config_file["user_config_path"] = user_config_path
-    message = (
-                f"[red]Debug mode: [green]{config_file['debug']}[/green][/red] | "
-                + f"[red]User config path: [green]{config_file['user_config_path']}[/green][/red]"
-    )
-    logging.debug(message)
-    print(
-        Panel.fit(message)
-    )
-    return config_file
-
-
-def main():
-    """
-    New point of entry for the configuration tool. It is now an hybrid between a
-    TUI and CLI. Simple contextual menu that allows the user to change values in
-    the JSON file without the need of writing too much. It is based on a very
-    primitive while loop that ends when the user is done editing to its liking.
-
-    Just like before, we are building a monolothic configuration dict that we
-    inject into the current config.json file. Not fancy but cool nonetheless!
-    """
-    MENU_CHOICES = [
-        "Show Config",
-        "Reset",
-        "MIDI",
-        "Clock",
-        "SuperCollider",
-        "Parser",
-        "Editor",
-        "More",
-        "Exit",
-    ]
-    try:
-        USER_CONFIG = read_json_file()["config"]
-    except FileNotFoundError as e:
-        logging.warning(
-            "[bold red]No Sardine Configuration found. Please boot Sardine first![/bold red]"
-        )
-        exit()
-    print(Panel.fit("[red]" + FUNNY_TEXT + "[/red]"))
-    while True:
-        menu_select = inquirer.select(
-            message="Select an option", choices=MENU_CHOICES
-        ).execute()
-        if menu_select == "Exit":
-            write_to_file = inquirer.confirm(
-                message="Do you wish to save the current config file?"
-            ).execute()
-            if write_to_file:
-                try:
-                    write_json_file({"config": USER_CONFIG})
-                except Exception:
-                    raise SystemError("Couldn't write config file!")
-            exit_from_conf = inquirer.confirm(message="Do you wish to exit?").execute()
-            if exit_from_conf:
-                exit()
-            else:
-                continue
-        elif menu_select == "Reset":
-            create_template_configuration_file(CONFIG_JSON)
-            USER_CONFIG = read_json_file()["config"]
-        elif menu_select == "Show Config":
-            print(USER_CONFIG)
-        elif menu_select == "MIDI":
-            USER_CONFIG = _select_midi_output(config_file=USER_CONFIG)
-        elif menu_select == "Clock":
-            USER_CONFIG = _select_bpm_and_timing(config_file=USER_CONFIG)
-        elif menu_select == "Parser":
-            USER_CONFIG = _select_parser(config_file=USER_CONFIG)
-        elif menu_select == "SuperCollider":
-            USER_CONFIG = _select_supercollider_settings(config_file=USER_CONFIG)
-        elif menu_select == "More":
-            USER_CONFIG = _select_additional_options(config_file=USER_CONFIG)
-        elif menu_select == "Editor":
-            USER_CONFIG = _select_editor(config_file=USER_CONFIG)
-
-
-=======
 """
 This is a legacy entrypoint to retain ``sardine.cli.main``. The recommended method
 to run this module is to use ``python -m sardine.cli`` or ``sardine-config``.
 """
 from sardine.cli import *
->>>>>>> cc4026be
 
 if __name__ == "__main__":
     main()