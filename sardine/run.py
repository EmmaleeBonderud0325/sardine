--- conflicted
+++ resolved
@@ -8,20 +8,10 @@
 
 from . import *
 from .io.UserConfig import read_user_configuration
-<<<<<<< HEAD
-from .superdirt import SuperDirtProcess
-from .sequences import ListParser
 from .logger import print, logging
-from pathlib import Path
-import importlib
-from . import *
-import sys
-=======
-from .logger import print
 from .sequences import ListParser, ziffers_factory
 from .superdirt import SuperDirtProcess
 from .utils import config_line_printer, get_snap_deadline, join, sardine_intro
->>>>>>> cc4026be
 
 try:
     from ziffers import z
