--- conflicted
+++ resolved
@@ -20,13 +20,6 @@
 from flask_cors import CORS
 from pygtail import Pygtail
 from rich import print
-<<<<<<< HEAD
-from sardine.logger import logging
-from appdirs import *
-import logging
-import os
-=======
->>>>>>> cc4026be
 
 # Monkey-patching to prevent some initial printing
 # More info can be found here: https://gist.github.com/daryltucker/e40c59a267ea75db12b1
@@ -83,19 +76,11 @@
         for filename in FILENAMES:
             check_file: Path = buffer_folder / filename
             if not check_file.exists():
-<<<<<<< HEAD
-                logging.debug(f'Creating file {str(filename)}!')
-                Path(check_file).touch()
-            else:
-                logging.debug(f'Loading file {str(filename)}')
-
-=======
                 print(f"Creating file {str(filename)} as utf-8!")
                 with open(check_file, "w", encoding="utf-8") as f:
                     f.write("")
             else:
                 print(f"Loading file {str(filename)}")
->>>>>>> cc4026be
 
     def load_buffer_files(self) -> Optional[dict]:
         """
@@ -110,16 +95,10 @@
             try:
                 (USER_DIR / "buffers").mkdir()
                 for filename in FILENAMES:
-<<<<<<< HEAD
-                    logging.debug(f"Creating file {filename}.py.")
-                    Path(USER_DIR / "buffers" / filename).touch()
-                    buffer_files[filename] = ""
-=======
                     print(f"Creating file {filename}.py.")
                     with open(filename, "w", encoding="utf-8") as f:
                         f.write("")
                     buffer_files[filename] = f"{filename}"
->>>>>>> cc4026be
                     return buffer_files
             except FileExistsError or OSError:
                 logging.error("[red]Fishery was not able to create web editor files![/red]")
@@ -153,17 +132,10 @@
         Thread(target=self.start, args=(console,)).start()
 
     def open_in_browser(self):
-<<<<<<< HEAD
-        import webbrowser
-        message = "[red]Opening embedded editor at: [yellow]http://127.0.0.1:5000[/yellow][/red]"
+        address = f"http://{self.host}:{self.port}"
+        message = f"[red]Opening embedded editor at: [yellow]{address}[/yellow][/red]"
         logging.debug(message)
         print(message)
-        webbrowser.open(f"http://{self.host}:{self.port}")
-=======
-        address = f"http://{self.host}:{self.port}"
-        print(f"[red]Opening embedded editor at: [yellow]{address}[/yellow][/red]")
-        webbrowser.open(address)
->>>>>>> cc4026be
 
 
 def server_factory(console):
@@ -270,12 +242,7 @@
                 with open((buffer_directory / file_name).as_posix(), "r") as f:
                     files[file_name] = f.read()
         files = jsonify(files)
-<<<<<<< HEAD
-        logging.debug(files)
-        files.headers.add('Access-Control-Allow-Origin', '*')
-=======
         files.headers.add("Access-Control-Allow-Origin", "*")
->>>>>>> cc4026be
         return files
 
     return app
